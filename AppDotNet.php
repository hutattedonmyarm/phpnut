--- conflicted
+++ resolved
@@ -1,3459 +1,1747 @@
-<<<<<<< HEAD
-<?php
-/**
- * AppDotNet.php
- * App.net PHP library
- * https://github.com/jdolitsky/AppDotNetPHP
- *
- * This class handles a lower level type of access to App.net. It's ideal
- * for command line scripts and other places where you want full control
- * over what's happening, and you're at least a little familiar with oAuth.
- *
- * Alternatively you can use the EZAppDotNet class which automatically takes
- * care of a lot of the details like logging in, keeping track of tokens,
- * etc. EZAppDotNet assumes you're accessing App.net via a browser, whereas
- * this class tries to make no assumptions at all.
- */
-class AppDotNet {
-
-	protected $_baseUrl = 'https://api.app.net/';
-	protected $_authUrl = 'https://account.app.net/oauth/';
-
-	private $_authPostParams=array();
-
-	// stores the access token after login
-	private $_accessToken = null;
-
-	// stores the App access token if we have it
-	private $_appAccessToken = null;
-
-	// stores the user ID returned when fetching the auth token
-	private $_user_id = null;
-
-	// stores the username returned when fetching the auth token
-	private $_username = null;
-
-	// The total number of requests you're allowed within the alloted time period
-	private $_rateLimit = null;
-
-	// The number of requests you have remaining within the alloted time period
-	private $_rateLimitRemaining = null;
-
-	// The number of seconds remaining in the alloted time period
-	private $_rateLimitReset = null;
-
-	// The scope the user has
-	private $_scope = null;
-
-	// token scopes
-	private $_scopes=array();
-
-	// debug info
-	private $_last_request = null;
-	private $_last_response = null;
-
-	// ssl certification
-	private $_sslCA = null;
-
-	// the callback function to be called when an event is received from the stream
-	private $_streamCallback = null;
-
-	// the stream buffer
-	private $_streamBuffer = '';
-
-	// stores the curl handler for the current stream
-	private $_currentStream = null;
-
-	// stores the curl multi handler for the current stream
-	private $_multiStream = null;
-
-	// stores the number of failed connects, so we can back off multiple failures
-	private $_connectFailCounter = 0;
-
-	// stores the most recent stream url, so we can re-connect when needed
-	private $_streamUrl = null;
-
-	// keeps track of the last time we've received a packet from the api, if it's too long we'll reconnect
-	private $_lastStreamActivity = null;
-
-	// stores the headers received when connecting to the stream
-	private $_streamHeaders = null;
-
-	// response meta max_id data
-	private $_maxid = null;
-
-	// response meta min_id data
-	private $_minid = null;
-
-	// response meta more data
-	private $_more = null;
-
-	// response stream marker data
-	private $_last_marker = null;
-
-	// strip envelope response from returned value
-	private $_stripResponseEnvelope=true;
-
-	// if processing stream_markers or any fast stream, decrease $sleepFor
-	public $streamingSleepFor=20000;
-
-	/**
-	 * Constructs an AppDotNet PHP object with the specified client ID and
-	 * client secret.
-	 * @param string $client_id The client ID you received from App.net when
-	 * creating your app.
-	 * @param string $client_secret The client secret you received from
-	 * App.net when creating your app.
-	 */
-	public function __construct($client_id,$client_secret) {
-		$this->_clientId = $client_id;
-		$this->_clientSecret = $client_secret;
-
-		// if the digicert certificate exists in the same folder as this file,
-		// remember that fact for later
-		if (file_exists(dirname(__FILE__).'/DigiCertHighAssuranceEVRootCA.pem')) {
-			$this->_sslCA = dirname(__FILE__).'/DigiCertHighAssuranceEVRootCA.pem';
-		}
-	}
-
-	/**
-	 * Set whether or not to strip Envelope Response (meta) information
-	 * This option will be deprecated in the future. Is it to allow
-	 * a stepped migration path between code expecting the old behavior
-	 * and new behavior. When not stripped, you still can use the proper
-	 * method to pull the meta information. Please start converting your code ASAP
-	 */
-	public function includeResponseEnvelope() {
-		$this->_stripResponseEnvelope=false;
-	}
-
-	/**
-	 * Construct the proper Auth URL for the user to visit and either grant
-	 * or not access to your app. Usually you would place this as a link for
-	 * the user to client, or a redirect to send them to the auth URL.
-	 * Also can be called after authentication for additional scopes
-	 * @param string $callbackUri Where you want the user to be directed
-	 * after authenticating with App.net. This must be one of the URIs
-	 * allowed by your App.net application settings.
-	 * @param array $scope An array of scopes (permissions) you wish to obtain
-	 * from the user. Currently options are stream, email, write_post, follow,
-	 * messages, and export. If you don't specify anything, you'll only receive
-	 * access to the user's basic profile (the default).
-	 */
-	public function getAuthUrl($callback_uri,$scope=null) {
-
-		// construct an authorization url based on our client id and other data
-		$data = array(
-			'client_id'=>$this->_clientId,
-			'response_type'=>'code',
-			'redirect_uri'=>$callback_uri,
-		);
-
-		$url = $this->_authUrl;
-		if ($this->_accessToken) {
-			$url .= 'authorize?';
-		} else {
-			$url .= 'authenticate?';
-		}
-		$url .= $this->buildQueryString($data);
-
-		if ($scope) {
-			$url .= '&scope='.implode('+',$scope);
-		}
-
-		// return the constructed url
-		return $url;
-	}
-
-	/**
-	 * Call this after they return from the auth page, or anytime you need the
-	 * token. For example, you could store it in a database and use
-	 * setAccessToken() later on to return on behalf of the user.
-	 */
-	public function getAccessToken($callback_uri) {
-		// if there's no access token set, and they're returning from
-		// the auth page with a code, use the code to get a token
-		if (!$this->_accessToken && isset($_GET['code']) && $_GET['code']) {
-
-			// construct the necessary elements to get a token
-			$data = array(
-				'client_id'=>$this->_clientId,
-				'client_secret'=>$this->_clientSecret,
-				'grant_type'=>'authorization_code',
-				'redirect_uri'=>$callback_uri,
-				'code'=>$_GET['code']
-			);
-
-			// try and fetch the token with the above data
-			$res = $this->httpReq('post',$this->_authUrl.'access_token', $data);
-
-			// store it for later
-			$this->_accessToken = $res['access_token'];
-			$this->_username = $res['username'];
-			$this->_user_id = $res['user_id'];
-		}
-
-		// return what we have (this may be a token, or it may be nothing)
-		return $this->_accessToken;
-	}
-
-	/**
-	 * Check the scope of current token to see if it has required scopes
-	 * has to be done after a check
-	 */
-	public function checkScopes($app_scopes) {
-		if (!count($this->_scopes)) {
-			return -1; // _scope is empty
-		}
-		$missing=array();
-		foreach($app_scopes as $scope) {
-			if (!in_array($scope,$this->_scopes)) {
-				if ($scope=='public_messages') {
-					// messages works for public_messages
-					if (in_array('messages',$this->_scopes)) {
-						// if we have messages in our scopes
-						continue;
-					}
-				}
-				$missing[]=$scope;
-			}
-		}
-		// identify the ones missing
-		if (count($missing)) {
-			// do something
-			return $missing;
-		}
-		return 0; // 0 missing
-	 }
-
-	/**
-	 * Set the access token (eg: after retrieving it from offline storage)
-	 * @param string $token A valid access token you're previously received
-	 * from calling getAccessToken().
-	 */
-	public function setAccessToken($token) {
-		$this->_accessToken = $token;
-	}
-
-	/**
-	 * Deauthorize the current token (delete your authorization from the API)
-	 * Generally this is useful for logging users out from a web app, so they
-	 * don't get automatically logged back in the next time you redirect them
-	 * to the authorization URL.
-	 */
-	public function deauthorizeToken() {
-		return $this->httpReq('delete',$this->_baseUrl.'token');
-	}
-
-	/**
-	 * Retrieve an app access token from the app.net API. This allows you
-	 * to access the API without going through the user access flow if you
-	 * just want to (eg) consume global. App access tokens are required for
-	 * some actions (like streaming global). DO NOT share the return value
-	 * of this function with any user (or save it in a cookie, etc). This
-	 * is considered secret info for your app only.
-	 * @return string The app access token
-	 */
-	public function getAppAccessToken() {
-
-		// construct the necessary elements to get a token
-		$data = array(
-			'client_id'=>$this->_clientId,
-			'client_secret'=>$this->_clientSecret,
-			'grant_type'=>'client_credentials',
-		);
-
-		// try and fetch the token with the above data
-		$res = $this->httpReq('post',$this->_authUrl.'access_token', $data);
-
-		// store it for later
-		$this->_appAccessToken = $res['access_token'];
-		$this->_accessToken = $res['access_token'];
-		$this->_username = null;
-		$this->_user_id = null;
-
-		return $this->_accessToken;
-	}
-
-	/**
-	 * Returns the total number of requests you're allowed within the
-	 * alloted time period.
-	 * @see getRateLimitReset()
-	 */
-	public function getRateLimit() {
-		return $this->_rateLimit;
-	}
-
-	/**
-	 * The number of requests you have remaining within the alloted time period
-	 * @see getRateLimitReset()
-	 */
-	public function getRateLimitRemaining() {
-		return $this->_rateLimitRemaining;
-	}
-
-	/**
-	 * The number of seconds remaining in the alloted time period.
-	 * When this time is up you'll have getRateLimit() available again.
-	 */
-	public function getRateLimitReset() {
-		return $this->_rateLimitReset;
-	}
-
-	/**
-	 * The scope the user has
-	 */
-	public function getScope() {
-		return $this->_scope;
-	}
-
-	/**
-	 * Internal function, parses out important information App.net adds
-	 * to the headers.
-	 */
-	protected function parseHeaders($response) {
-		// take out the headers
-		// set internal variables
-		// return the body/content
-		$this->_rateLimit = null;
-		$this->_rateLimitRemaining = null;
-		$this->_rateLimitReset = null;
-		$this->_scope = null;
-
-		$response = explode("\r\n\r\n",$response,2);
-		$headers = $response[0];
-
-		if($headers == 'HTTP/1.1 100 Continue') {
-			$response = explode("\r\n\r\n",$response[1],2);
-			$headers = $response[0];
-		}
-
-		if (isset($response[1])) {
-			$content = $response[1];
-		}
-		else {
-			$content = null;
-		}
-
-		// this is not a good way to parse http headers
-		// it will not (for example) take into account multiline headers
-		// but what we're looking for is pretty basic, so we can ignore those shortcomings
-		$headers = explode("\r\n",$headers);
-		foreach ($headers as $header) {
-			$header = explode(': ',$header,2);
-			if (count($header)<2) {
-				continue;
-			}
-			list($k,$v) = $header;
-			switch ($k) {
-				case 'X-RateLimit-Remaining':
-					$this->_rateLimitRemaining = $v;
-					break;
-				case 'X-RateLimit-Limit':
-					$this->_rateLimit = $v;
-					break;
-				case 'X-RateLimit-Reset':
-					$this->_rateLimitReset = $v;
-					break;
-				case 'X-OAuth-Scopes':
-					$this->_scope = $v;
-					$this->_scopes=explode(',',$v);
-					break;
-			}
-		}
-		return $content;
-	}
-
-	/**
-	 * Internal function. Used to turn things like TRUE into 1, and then
-	 * calls http_build_query.
-	 */
-	protected function buildQueryString($array) {
-		foreach ($array as $k=>&$v) {
-			if ($v===true) {
-				$v = '1';
-			}
-			elseif ($v===false) {
-				$v = '0';
-			}
-			unset($v);
-		}
-		return http_build_query($array);
-	}
-
-
-	/**
-	 * Internal function to handle all
-	 * HTTP requests (POST,PUT,GET,DELETE)
-	 */
-	protected function httpReq($act, $req, $params=array(),$contentType='application/x-www-form-urlencoded') {
-		$ch = curl_init($req);
-		$headers = array();
-		if($act != 'get') {
-			curl_setopt($ch, CURLOPT_POST, true);
-			// if they passed an array, build a list of parameters from it
-			if (is_array($params) && $act != 'post-raw') {
-				$params = $this->buildQueryString($params);
-			}
-			curl_setopt($ch, CURLOPT_POSTFIELDS, $params);
-			$headers[] = "Content-Type: ".$contentType;
-		}
-		if($act != 'post' && $act != 'post-raw') {
-			curl_setopt($ch, CURLOPT_CUSTOMREQUEST, strtoupper($act));
-		}
-		if($act == 'get' && isset($params['access_token'])) {
-			$headers[] = 'Authorization: Bearer '.$params['access_token'];
-		}
-		else if ($this->_accessToken) {
-			$headers[] = 'Authorization: Bearer '.$this->_accessToken;
-		}
-		curl_setopt($ch, CURLOPT_HTTPHEADER, $headers);
-		curl_setopt($ch, CURLOPT_RETURNTRANSFER, true);
-		curl_setopt($ch, CURLINFO_HEADER_OUT, true);
-		curl_setopt($ch, CURLOPT_HEADER, true);
-		if ($this->_sslCA) {
-			curl_setopt($ch, CURLOPT_CAINFO, $this->_sslCA);
-		}
-		$this->_last_response = curl_exec($ch);
-		$this->_last_request = curl_getinfo($ch,CURLINFO_HEADER_OUT);
-		$http_status = curl_getinfo($ch, CURLINFO_HTTP_CODE);
-		curl_close($ch);
-
-		if ($http_status==0) {
-			throw new AppDotNetException('Unable to connect to '.$req);
-		}
-		if ($this->_last_request===false) {
-			if (!curl_getinfo($ch,CURLINFO_SSL_VERIFYRESULT)) {
-				throw new AppDotNetException('SSL verification failed, connection terminated.');
-			}
-		}
-		if ($this->_last_response) {
-			$response = $this->parseHeaders($this->_last_response);
-			if ($response) {
-				$response = json_decode($response,true);
-
-				if (isset($response['meta'])) {
-					if (isset($response['meta']['max_id'])) {
-						$this->_maxid=$response['meta']['max_id'];
-						$this->_minid=$response['meta']['min_id'];
-					}
-					if (isset($response['meta']['more'])) {
-						$this->_more=$response['meta']['more'];
-					}
-					if (isset($response['meta']['marker'])) {
-						$this->_last_marker=$response['meta']['marker'];
-					}
-				}
-
-				// look for errors
-				if (isset($response['error'])) {
-					if (is_array($response['error'])) {
-						throw new AppDotNetException($response['error']['message'],
-										$response['error']['code']);
-					}
-					else {
-						throw new AppDotNetException($response['error']);
-					}
-				} 
-
-				// look for response migration errors
-				elseif (isset($response['meta']) && isset($response['meta']['error_message'])) {
-					throw new AppDotNetException($response['meta']['error_message'],$response['meta']['code']);
-				}
-
-			}
-		}
-
-		if ($http_status<200 || $http_status>=300) {
-			throw new AppDotNetException('HTTP error '.$http_status);
-		}
-
-		// if we've received a migration response, handle it and return data only
-		elseif ($this->_stripResponseEnvelope && isset($response['meta']) && isset($response['data'])) {
-			return $response['data'];
-		}
-
-		// else non response migration response, just return it
-		else if (isset($response)) {
-			return $response;
-		}
-
-		else {
-			throw new AppDotNetException("No response");
-		}
-	}
-
-
-	/**
-	 * Get max_id from last meta response data envelope
-	 */
-	public function getResponseMaxID() {
-		return $this->_maxid;
-	}
-
-	/**
-	 * Get min_id from last meta response data envelope
-	 */
-	public function getResponseMinID() {
-		return $this->_minid;
-	}
-
-	/**
-	 * Get more from last meta response data envelope
-	 */
-	public function getResponseMore() {
-		return $this->_more;
-	}
-
-	/**
-	 * Get marker from last meta response data envelope
-	 */
-	public function getResponseMarker() {
-		return $this->_last_marker;
-	}
-
-	/**
-	 * Fetch API configuration object
-	 */
-	public function getConfig() {
-		return $this->httpReq('get',$this->_baseUrl.'config');
-	}
-
-	/**
-	 * Return the Filters for the current user.
-	 */
-	public function getAllFilters() {
-		return $this->httpReq('get',$this->_baseUrl.'filters');
-	}
-
-	/**
-	 * Create a Filter for the current user.
-	 * @param string $name The name of the new filter
-	 * @param array $filters An associative array of filters to be applied.
-	 * This may change as the API evolves, as of this writing possible
-	 * values are: user_ids, hashtags, link_domains, and mention_user_ids.
-	 * You will need to provide at least one filter name=>value pair.
-	 */
-	public function createFilter($name='New filter', $filters=array()) {
-		$filters['name'] = $name;
-		return $this->httpReq('post',$this->_baseUrl.'filters',$filters);
-	}
-
-	/**
-	 * Returns a specific Filter object.
-	 * @param integer $filter_id The ID of the filter you wish to retrieve.
-	 */
-	public function getFilter($filter_id=null) {
-		return $this->httpReq('get',$this->_baseUrl.'filters/'.urlencode($filter_id));
-	}
-
-	/**
-	 * Delete a Filter. The Filter must belong to the current User.
-	 * @return object Returns the deleted Filter on success.
-	 */
-	public function deleteFilter($filter_id=null) {
-		return $this->httpReq('delete',$this->_baseUrl.'filters/'.urlencode($filter_id));
-	}
-
-	/**
-	 * Process user description, message or post text.
-	 * Mentions and hashtags will be parsed out of the
-	 * text, as will bare URLs. To create a link in the text without using a
-	 * bare URL, include the anchor text in the object text and include a link
-	 * entity in the function call.
-	 * @param string $text The text of the description/message/post
-	 * @param array $data An associative array of optional post data. This
-	 * will likely change as the API evolves, as of this writing allowed keys are:
-	 * reply_to, and annotations. "annotations" may be a complex object represented
-	 * by an associative array.
-	 * @param array $params An associative array of optional data to be included
-	 * in the URL (such as 'include_annotations' and 'include_machine')
-	 * @return array An associative array representing the post.
-	 */
-	public function processText($text=null, $data = array(), $params = array()) {
-		$data['text'] = $text;
-		$json = json_encode($data);
-		$qs = '';
-		if (!empty($params)) {
-			$qs = '?'.$this->buildQueryString($params);
-		}
-		return $this->httpReq('post',$this->_baseUrl.'text/process'.$qs, $json, 'application/json');
-	}
-
-	/**
-	 * Create a new Post object. Mentions and hashtags will be parsed out of the
-	 * post text, as will bare URLs. To create a link in a post without using a
-	 * bare URL, include the anchor text in the post's text and include a link
-	 * entity in the post creation call.
-	 * @param string $text The text of the post
-	 * @param array $data An associative array of optional post data. This
-	 * will likely change as the API evolves, as of this writing allowed keys are:
-	 * reply_to, and annotations. "annotations" may be a complex object represented
-	 * by an associative array.
-	 * @param array $params An associative array of optional data to be included
-	 * in the URL (such as 'include_annotations' and 'include_machine')
-	 * @return array An associative array representing the post.
-	 */
-	public function createPost($text=null, $data = array(), $params = array()) {
-		$data['text'] = $text;
-		$json = json_encode($data);
-		$qs = '';
-		if (!empty($params)) {
-			$qs = '?'.$this->buildQueryString($params);
-		}
-		return $this->httpReq('post',$this->_baseUrl.'posts'.$qs, $json, 'application/json');
-	}
-
-	/**
-	 * Returns a specific Post.
-	 * @param integer $post_id The ID of the post to retrieve
-	 * @param array $params An associative array of optional general parameters.
-	 * This will likely change as the API evolves, as of this writing allowed keys
-	 * are: include_annotations.
-	 * @return array An associative array representing the post
-	 */
-	public function getPost($post_id=null,$params = array()) {
-		return $this->httpReq('get',$this->_baseUrl.'posts/'.urlencode($post_id)
-						.'?'.$this->buildQueryString($params));
-	}
-
-	/**
-	 * Delete a Post. The current user must be the same user who created the Post.
-	 * It returns the deleted Post on success.
-	 * @param integer $post_id The ID of the post to delete
-	 * @param array An associative array representing the post that was deleted
-	 */
-	public function deletePost($post_id=null) {
-		return $this->httpReq('delete',$this->_baseUrl.'posts/'.urlencode($post_id));
-	}
-
-	/**
-	 * Retrieve the Posts that are 'in reply to' a specific Post.
-	 * @param integer $post_id The ID of the post you want to retrieve replies for.
-	 * @param array $params An associative array of optional general parameters.
-	 * This will likely change as the API evolves, as of this writing allowed keys
-	 * are:	count, before_id, since_id, include_muted, include_deleted,
-	 * include_directed_posts, and include_annotations.
-	 * @return An array of associative arrays, each representing a single post.
-	 */
-	public function getPostReplies($post_id=null,$params = array()) {
-		return $this->httpReq('get',$this->_baseUrl.'posts/'.urlencode($post_id)
-				.'/replies?'.$this->buildQueryString($params));
-	}
-
-	/**
-	 * Get the most recent Posts created by a specific User in reverse
-	 * chronological order (most recent first).
-	 * @param mixed $user_id Either the ID of the user you wish to retrieve posts by,
-	 * or the string "me", which will retrieve posts for the user you're authenticated
-	 * as.
-	 * @param array $params An associative array of optional general parameters.
-	 * This will likely change as the API evolves, as of this writing allowed keys
-	 * are:	count, before_id, since_id, include_muted, include_deleted,
-	 * include_directed_posts, and include_annotations.
-	 * @return An array of associative arrays, each representing a single post.
-	 */
-	public function getUserPosts($user_id='me', $params = array()) {
-		return $this->httpReq('get',$this->_baseUrl.'users/'.urlencode($user_id)
-					.'/posts?'.$this->buildQueryString($params));
-	}
-
-	/**
-	 * Get the most recent Posts mentioning by a specific User in reverse
-	 * chronological order (newest first).
-	 * @param mixed $user_id Either the ID of the user who is being mentioned, or
-	 * the string "me", which will retrieve posts for the user you're authenticated
-	 * as.
-	 * @param array $params An associative array of optional general parameters.
-	 * This will likely change as the API evolves, as of this writing allowed keys
-	 * are:	count, before_id, since_id, include_muted, include_deleted,
-	 * include_directed_posts, and include_annotations.
-	 * @return An array of associative arrays, each representing a single post.
-	 */
-	public function getUserMentions($user_id='me',$params = array()) {
-		return $this->httpReq('get',$this->_baseUrl.'users/'
-			.urlencode($user_id).'/mentions?'.$this->buildQueryString($params));
-	}
-
-	/**
-	 * Return the 20 most recent posts from the current User and
-	 * the Users they follow.
-	 * @param array $params An associative array of optional general parameters.
-	 * This will likely change as the API evolves, as of this writing allowed keys
-	 * are:	count, before_id, since_id, include_muted, include_deleted,
-	 * include_directed_posts, and include_annotations.
-	 * @return An array of associative arrays, each representing a single post.
-	 */
-	public function getUserStream($params = array()) {
-		return $this->httpReq('get',$this->_baseUrl.'posts/stream?'.$this->buildQueryString($params));
-	}
-
-	/**
-	 * Returns a specific user object.
-	 * @param mixed $user_id The ID of the user you want to retrieve, or the string
-	 * "me" to retrieve data for the users you're currently authenticated as.
-	 * @param array $params An associative array of optional general parameters.
-	 * This will likely change as the API evolves, as of this writing allowed keys
-	 * are: include_annotations|include_user_annotations.
-	 * @return array An associative array representing the user data.
-	 */
-	public function getUser($user_id='me', $params = array()) {
-		return $this->httpReq('get',$this->_baseUrl.'users/'.urlencode($user_id)
-						.'?'.$this->buildQueryString($params));
-	}
-
-	/**
-	 * Returns multiple users request by an array of user ids
-	 * @param array $params An associative array of optional general parameters.
-	 * This will likely change as the API evolves, as of this writing allowed keys
-	 * are: include_annotations|include_user_annotations.
-	 * @return array An associative array representing the users data.
-	 */
-	public function getUsers($user_arr, $params = array()) {
-		return $this->httpReq('get',$this->_baseUrl.'users?ids='.join(',',$user_arr)
-					.'&'.$this->buildQueryString($params));
-	}
-
-	/**
-	 * Add the specified user ID to the list of users followed.
-	 * Returns the User object of the user being followed.
-	 * @param integer $user_id The user ID of the user to follow.
-	 * @return array An associative array representing the user you just followed.
-	 */
-	public function followUser($user_id=null) {
-		return $this->httpReq('post',$this->_baseUrl.'users/'.urlencode($user_id).'/follow');
-	}
-
-	/**
-	 * Removes the specified user ID to the list of users followed.
-	 * Returns the User object of the user being unfollowed.
-	 * @param integer $user_id The user ID of the user to unfollow.
-	 * @return array An associative array representing the user you just unfollowed.
-	 */
-	public function unfollowUser($user_id=null) {
-		return $this->httpReq('delete',$this->_baseUrl.'users/'.urlencode($user_id).'/follow');
-	}
-
-	/**
-	 * Returns an array of User objects the specified user is following.
-	 * @param mixed $user_id Either the ID of the user being followed, or
-	 * the string "me", which will retrieve posts for the user you're authenticated
-	 * as.
-	 * @return array An array of associative arrays, each representing a single
-	 * user following $user_id
-	 */
-	public function getFollowing($user_id='me') {
-		return $this->httpReq('get',$this->_baseUrl.'users/'.$user_id.'/following');
-	}
-	
-	/**
-	 * Returns an array of User ids the specified user is following.
-	 * @param mixed $user_id Either the ID of the user being followed, or
-	 * the string "me", which will retrieve posts for the user you're authenticated
-	 * as.
-	 * @return array user ids the specified user is following.
-	 */
-	public function getFollowingIDs($user_id='me') {
-		return $this->httpReq('get',$this->_baseUrl.'users/'.$user_id.'/following/ids');
-	}
-	
-	/**
-	 * Returns an array of User objects for users following the specified user.
-	 * @param mixed $user_id Either the ID of the user being followed, or
-	 * the string "me", which will retrieve posts for the user you're authenticated
-	 * as.
-	 * @return array An array of associative arrays, each representing a single
-	 * user following $user_id
-	 */
-	public function getFollowers($user_id='me') {
-		return $this->httpReq('get',$this->_baseUrl.'users/'.$user_id.'/followers');
-	}
-	
-	/**
-	 * Returns an array of User ids for users following the specified user.
-	 * @param mixed $user_id Either the ID of the user being followed, or
-	 * the string "me", which will retrieve posts for the user you're authenticated
-	 * as.
-	 * @return array user ids for users following the specified user
-	 */
-	public function getFollowersIDs($user_id='me') {
-		return $this->httpReq('get',$this->_baseUrl.'users/'.$user_id.'/followers/ids');
-	}
-	
-	/**
-	 * Return Posts matching a specific #hashtag.
-	 * @param string $hashtag The hashtag you're looking for.
-	 * @param array $params An associative array of optional general parameters.
-	 * This will likely change as the API evolves, as of this writing allowed keys
-	 * are:	count, before_id, since_id, include_muted, include_deleted,
-	 * include_directed_posts, and include_annotations.
-	 * @return An array of associative arrays, each representing a single post.
-	 */
-	public function searchHashtags($hashtag=null, $params = array()) {
-		return $this->httpReq('get',$this->_baseUrl.'posts/tag/'
-				.urlencode($hashtag).'?'.$this->buildQueryString($params));
-	}
-
-	/**
-	 * Retrieve a list of all public Posts on App.net, often referred to as the
-	 * global stream.
-	 * @param array $params An associative array of optional general parameters.
-	 * This will likely change as the API evolves, as of this writing allowed keys
-	 * are:	count, before_id, since_id, include_muted, include_deleted,
-	 * include_directed_posts, and include_annotations.
-	 * @return An array of associative arrays, each representing a single post.
-	 */
-	public function getPublicPosts($params = array()) {
-		return $this->httpReq('get',$this->_baseUrl.'posts/stream/global?'.$this->buildQueryString($params));
-	}
-
-	/**
-	 * List User interactions
-	 */
-	public function getMyInteractions($params = array()) {
-		return $this->httpReq('get',$this->_baseUrl.'users/me/interactions?'.$this->buildQueryString($params));
-	}
-
-	/**
-	 * Retrieve a user's user ID by specifying their username.
-	 * Now supported by the API. We use the API if we have a token
-	 * Otherwise we scrape the alpha.app.net site for the info.
-	 * @param string $username The username of the user you want the ID of, without
-	 * an @ symbol at the beginning.
-	 * @return integer The user's user ID
-	 */
-	public function getIdByUsername($username=null) {
-		if ($this->_accessToken) {
-			$res=$this->httpReq('get',$this->_baseUrl.'users/@'.$username);
-			$user_id=$res['id'];
-		} else {
-			$ch = curl_init('https://alpha.app.net/'.urlencode(strtolower($username)));
-			curl_setopt($ch, CURLOPT_POST, false);
-			curl_setopt($ch, CURLOPT_RETURNTRANSFER, true);
-			curl_setopt($ch,CURLOPT_USERAGENT,
-				'Mozilla/5.0 (Macintosh; Intel Mac OS X 10.7; rv:7.0.1) Gecko/20100101 Firefox/7.0.1');
-			$response = curl_exec($ch);
-			curl_close($ch);
-			$temp = explode('title="User Id ',$response);
-			$temp2 = explode('"',$temp[1]);
-			$user_id = $temp2[0];
-		}
-		return $user_id;
-	}
-
-	/**
-	 * Mute a user
-	 * @param integer $user_id The user ID to mute
-	 */
-	public function muteUser($user_id=null) {
-	 	return $this->httpReq('post',$this->_baseUrl.'users/'.urlencode($user_id).'/mute');
-	}
-
-	/**
-	 * Unmute a user
-	 * @param integer $user_id The user ID to unmute
-	 */
-	public function unmuteUser($user_id=null) {
-		return $this->httpReq('delete',$this->_baseUrl.'users/'.urlencode($user_id).'/mute');
-	}
-
-	/**
-	 * List the users muted by the current user
-	 * @return array An array of associative arrays, each representing one muted user.
-	 */
-	public function getMuted() {
-		return $this->httpReq('get',$this->_baseUrl.'users/me/muted');
-	}
-
-	/**
-	* Star a post
-	* @param integer $post_id The post ID to star
-	*/
-	public function starPost($post_id=null) {
-		return $this->httpReq('post',$this->_baseUrl.'posts/'.urlencode($post_id).'/star');
-	}
-
-	/**
-	* Unstar a post
-	* @param integer $post_id The post ID to unstar
-	*/
-	public function unstarPost($post_id=null) {
-		return $this->httpReq('delete',$this->_baseUrl.'posts/'.urlencode($post_id).'/star');
-	}
-
-	/**
-	* List the posts starred by the current user
-	* @param array $params An associative array of optional general parameters.
-	* This will likely change as the API evolves, as of this writing allowed keys
-	* are:	count, before_id, since_id, include_muted, include_deleted,
-	* include_directed_posts, and include_annotations.
-	* See https://github.com/appdotnet/api-spec/blob/master/resources/posts.md#general-parameters
-	* @return array An array of associative arrays, each representing a single
-	* user who has starred a post
-	*/
-	public function getStarred($user_id='me', $params = array()) {
-		return $this->httpReq('get',$this->_baseUrl.'users/'.urlencode($user_id).'/stars'
-					.'?'.$this->buildQueryString($params));
-	}
-
-	/**
-	* List the users who have starred a post
-	* @param integer $post_id the post ID to get stars from
-	* @return array An array of associative arrays, each representing one user.
-	*/
-	public function getStars($post_id=null) {
-		return $this->httpReq('get',$this->_baseUrl.'posts/'.urlencode($post_id).'/stars');
-	}
-
-	/**
-	 * Returns an array of User objects of users who reposted the specified post.
-	 * @param integer $post_id the post ID to
-	 * @return array An array of associative arrays, each representing a single
-	 * user who reposted $post_id
-	 */
-	public function getReposters($post_id){
-		return $this->httpReq('get',$this->_baseUrl.'posts/'.urlencode($post_id).'/reposters');
-	}
-
-	/**
-	 * Repost an existing Post object.
-	 * @param integer $post_id The id of the post
-	 * @return not a clue
-	 */
-	public function repost($post_id){
-		return $this->httpReq('post',$this->_baseUrl.'posts/'.urlencode($post_id).'/repost');
-	}
-
-	/**
-	 * Delete a post that the user has reposted.
-	 * @param integer $post_id The id of the post
-	 * @return not a clue
-	 */
-	public function deleteRepost($post_id){
-		return $this->httpReq('delete',$this->_baseUrl.'posts/'.urlencode($post_id).'/repost');
-	}
-
-	/**
-	* List the posts who match a specific search term
-	* @param array $params a list of filter, search query, and general Post parameters
-	* see: https://developers.app.net/reference/resources/post/search/
-	* @param string $query The search query. Supports
-	* normal search terms. Searches post text.
-	* @return array An array of associative arrays, each representing one post.
-	* or false on error
-	*/
-	public function searchPosts($params = array(), $query='', $order='default') {
-		if (!is_array($params)) {
-			return false;
-		}
-		if (!empty($query)) {
-			$params['query']=$query;
-		}
-		if ($order=='default') {
-			if (!empty($query)) {
-				$params['order']='score';
-			} else {
-				$params['order']='id';
-  			}
-		}
-		return $this->httpReq('get',$this->_baseUrl.'posts/search?'.$this->buildQueryString($params));
-	}
-
-
-    /**
-	* List the channels that match a specific search term
-	* @param array $params a list of filter, search query, and general Channel parameters
-	* see: https://developers.app.net/reference/resources/channel/search/
-	* @param string $query The search query. Supports
-	* normal search terms. Searches common channel annotations.
-	* @return array An array of associative arrays, each representing one channel.
-	* or false on error
-	*/
-	public function searchChannels($params = array(), $query='', $order='default') {
-		if (!is_array($params)) {
-			return false;
-		}
-		if (!empty($query)) {
-			$params['q']=$query;
-		}
-		if ($order=='default') {
-			if (!empty($query)) {
-				$params['order']='id';
-			} else {
-				$params['order']='popularity';
-            		}
-		}
-		return $this->httpReq('get',$this->_baseUrl.'channels/search?'.$this->buildQueryString($params));
-	}
-
-
-	/**
-	* List the users who match a specific search term
-	* @param string $search The search query. Supports @username or #tag searches as
-	* well as normal search terms. Searches username, display name, bio information.
-	* Does not search posts.
-	* @return array An array of associative arrays, each representing one user.
-	*/
-	public function searchUsers($search="") {
-		return $this->httpReq('get',$this->_baseUrl.'users/search?q='.urlencode($search));
-	}
-
-	/**
-	 * Return the 20 most recent posts for a stream using a valid Token
-	 * @param array $params An associative array of optional general parameters.
-	 * This will likely change as the API evolves, as of this writing allowed keys
-	 * are: count, before_id, since_id, include_muted, include_deleted,
-	 * include_directed_posts, and include_annotations.
-	 * @return An array of associative arrays, each representing a single post.
-	 */
-	public function getTokenStream($params = array()) {
-		if ($params['access_token']) {
-			return $this->httpReq('get',$this->_baseUrl.'posts/stream?'.$this->buildQueryString($params),$params);
-		} else {
-			return $this->httpReq('get',$this->_baseUrl.'posts/stream?'.$this->buildQueryString($params));
-		}
-	}
-
-	/**
-	 * Get a user object by username
-	 * @param string $name the @name to get
-	 * @return array representing one user
-	 */
-	public function getUserByName($name=null) {
-		return $this->httpReq('get',$this->_baseUrl.'users/@'.$name);
-	}
-
-	/**
-	* Return the 20 most recent Posts from the current User's personalized stream
-	* and mentions stream merged into one stream.
-	* @param array $params An associative array of optional general parameters.
-	* This will likely change as the API evolves, as of this writing allowed keys
-	* are: count, before_id, since_id, include_muted, include_deleted,
-	* include_directed_posts, and include_annotations.
-	* @return An array of associative arrays, each representing a single post.
-	*/
-	public function getUserUnifiedStream($params = array()) {
-		return $this->httpReq('get',$this->_baseUrl.'posts/stream/unified?'.$this->buildQueryString($params));
-	}
-
-	/**
-	 * Update Profile Data via JSON
-	 * @data array containing user descriptors
-	 */
-	public function updateUserData($data = array(), $params = array()) {
-		$json = json_encode($data);
-		return $this->httpReq('put',$this->_baseUrl.'users/me'.'?'.
-						$this->buildQueryString($params), $json, 'application/json');
-	}
-
-	/**
-	 * Update a user image
-	 * @which avatar|cover
-	 * @image path reference to image
-	 */
-	protected function updateUserImage($which = 'avatar', $image = null) {
-		$data = array($which=>"@$image");
-		return $this->httpReq('post-raw',$this->_baseUrl.'users/me/'.$which, $data, 'multipart/form-data');
-	}
-
-	public function updateUserAvatar($avatar = null) {
-		if($avatar != null)
-			return $this->updateUserImage('avatar', $avatar);
-	}
-
-	public function updateUserCover($cover = null) {
-		if($cover != null)
-			return $this->updateUserImage('cover', $cover);
-	}
-
-	/**
-	 * update stream marker
-	 */
-	public function updateStreamMarker($data = array()) {
-		$json = json_encode($data);
-		return $this->httpReq('post',$this->_baseUrl.'posts/marker', $json, 'application/json');
-	}
-
-	/**
-	 * get a page of current user subscribed channels
-	 */
-	public function getUserSubscriptions($params = array()) {
-		return $this->httpReq('get',$this->_baseUrl.'channels?'.$this->buildQueryString($params));
-	}
-
-	/**
-	 * get user channels
-	 */
-	public function getMyChannels($params = array()) {
-		return $this->httpReq('get',$this->_baseUrl.'channels/me?'.$this->buildQueryString($params));
-	}
-
-	/**
-	 * create a channel
-	 * note: you cannot create a channel with type=net.app.core.pm (see createMessage)
-	 */
-	public function createChannel($data = array()) {
-		$json = json_encode($data);
-		return $this->httpReq('post',$this->_baseUrl.'channels'.($pm?'/pm/messsages':''), $json, 'application/json');
-	}
-
-	/**
-	 * get channelid info
-	 */
-	public function getChannel($channelid, $params = array()) {
-		return $this->httpReq('get',$this->_baseUrl.'channels/'.$channelid.'?'.$this->buildQueryString($params));
-	}
-
-	/**
-	 * get multiple channels' info by an array of channelids
-	 */
-	public function getChannels($channels, $params = array()) {
-		return $this->httpReq('get',$this->_baseUrl.'channels?ids='.join(',',$channels).'&'.$this->buildQueryString($params));
-	}
-
-	/**
-	 * update channelid
-	 */
-	public function updateChannel($channelid, $data = array()) {
-		$json = json_encode($data);
-		return $this->httpReq('put',$this->_baseUrl.'channels/'.$channelid, $json, 'application/json');
-	}
-
-	/**
-	 * subscribe from channelid
-	 */
-	public function channelSubscribe($channelid) {
-		return $this->httpReq('post',$this->_baseUrl.'channels/'.$channelid.'/subscribe');
-	}
-
-	/**
-	 * unsubscribe from channelid
-	 */
-	public function channelUnsubscribe($channelid) {
-		return $this->httpReq('delete',$this->_baseUrl.'channels/'.$channelid.'/subscribe');
-	}
-
-	/**
-	 * get all user objects subscribed to channelid
-	 */
-	public function getChannelSubscriptions($channelid, $params = array()) {
-		return $this->httpReq('get',$this->_baseUrl.'channel/'.$channelid.'/subscribers?'.$this->buildQueryString($params));
-	}
-
-	/**
-	 * get all user IDs subscribed to channelid
-	 */
-	public function getChannelSubscriptionsById($channelid) {
-		return $this->httpReq('get',$this->_baseUrl.'channel/'.$channelid.'/subscribers/ids');
-	}
-	
-	/**
-	 * mark channel inactive
-	 */
-	public function deleteChannel($channelid) {
-		return $this->httpReq('delete',$this->_baseUrl.'channels/'.$channelid);
-	}
-
-
-	/**
-	 * get a page of messages in channelid
-	 */
-	public function getMessages($channelid, $params = array()) {
-		return $this->httpReq('get',$this->_baseUrl.'channels/'.$channelid.'/messages?'.$this->buildQueryString($params));
-	}
-
-	/**
-	 * create message
-	 * @param $channelid numeric or "pm" for auto-chanenl (type=net.app.core.pm)
-	 * @param $data array('text'=>'YOUR_MESSAGE') If a type=net.app.core.pm, then "destinations" key can be set to address as an array of people to send this PM too
-	 */
-	public function createMessage($channelid,$data) {
-		$json = json_encode($data);
-		return $this->httpReq('post',$this->_baseUrl.'channels/'.$channelid.'/messages', $json, 'application/json');
-	}
-
-	/**
-	 * get message
-	 */
-	public function getMessage($channelid,$messageid) {
-		return $this->httpReq('get',$this->_baseUrl.'channels/'.$channelid.'/messages/'.$messageid);
-	}
-
-	/**
-	 * delete messsage
-	 */
-	public function deleteMessage($channelid,$messageid) {
-		return $this->httpReq('delete',$this->_baseUrl.'channels/'.$channelid.'/messages/'.$messageid);
-	}
-
-
-	/**
-	 * Get Application Information
-	 */
-	public function getAppTokenInfo() {
-		// requires appAccessToken
-		if (!$this->_appAccessToken) {
-			$this->getAppAccessToken();
-		}
-		// ensure request is made with our appAccessToken
-		$params['access_token']=$this->_appAccessToken;
-		return $this->httpReq('get',$this->_baseUrl.'token',$params);
-	}
-
-	/**
-	 * Get User Information
-	 */
-	public function getUserTokenInfo() {
-		return $this->httpReq('get',$this->_baseUrl.'token');
-	}
-
-	/**
-	 * Get Application Authorized User IDs
-	 */
-	public function getAppUserIDs() {
-		// requires appAccessToken
-		if (!$this->_appAccessToken) {
-			$this->getAppAccessToken();
-		}
-		// ensure request is made with our appAccessToken
-		$params['access_token']=$this->_appAccessToken;
-		return $this->httpReq('get',$this->_baseUrl.'apps/me/tokens/user_ids',$params);
-	}
-
-	/**
-	 * Get Application Authorized User Tokens
-	 */
-	public function getAppUserTokens() {
-		// requires appAccessToken
-		if (!$this->_appAccessToken) {
-			$this->getAppAccessToken();
-		}
-		// ensure request is made with our appAccessToken
-		$params['access_token']=$this->_appAccessToken;
-		return $this->httpReq('get',$this->_baseUrl.'apps/me/tokens',$params);
-	}
-
-	/**
-	 * Fetch an Identity-Delegate-Token for the specified app client id
-	 * @link https://developers.app.net/reference/authentication/identity-delegation/
-	 */
-	public function getDelegateToken($clientId) {
-		// if there's no access token set, and they're returning from
-		// the auth page with a code, use the code to get a token
-		if (!$this->_accessToken) {
-			throw new AppDotNetException('You must call getAccessToken() or setAccessToken() before calling getDelegateToken()');
-		}
-
-		// construct the necessary elements to get a token
-		$data = array(
-			'delegate_client_id'=>$clientId,
-			'grant_type'=>'delegate',
-		);
-
-		// try and fetch the token with the above data
-		return $this->httpReq('post',$this->_authUrl.'access_token', $data);
-	}
-
-	/**
-	 * Verify an Identity-Delegate-Token
-	 * @link https://developers.app.net/reference/authentication/identity-delegation/
-	 */
-	public function verifyDelegateToken($token) {
-		// requires appAccessToken
-		if (!$this->_appAccessToken) {
-			$this->getAppAccessToken();
-		}
-		$params['delegate_token']=$token;
-		return $this->httpReq('get',$this->_baseUrl.'token',$params);
-	}
-
-	public function getLastRequest() {
-		return $this->_last_request;
-	}
-	public function getLastResponse() {
-		return $this->_last_response;
-	}
-
-	/**
-	 * Registers your function (or an array of object and method) to be called
-	 * whenever an event is received via an open app.net stream. Your function
-	 * will receive a single parameter, which is the object wrapper containing
-	 * the meta and data.
-	 * @param mixed A PHP callback (either a string containing the function name,
-	 * or an array where the first element is the class/object and the second
-	 * is the method).
-	 */
-	public function registerStreamFunction($function) {
-		$this->_streamCallback = $function;
-	}
-
-	/**
-	 * Opens a stream that's been created for this user/app and starts sending
-	 * events/objects to your defined callback functions. You must define at
-	 * least one callback function before opening a stream.
-	 * @param mixed $stream Either a stream ID or the endpoint of a stream
-	 * you've already created. This stream must exist and must be valid for
-	 * your current access token. If you pass a stream ID, the library will
-	 * make an API call to get the endpoint.
-	 *
-	 * This function will return immediately, but your callback functions
-	 * will continue to receive events until you call closeStream() or until
-	 * App.net terminates the stream from their end with an error.
-	 *
-	 * If you're disconnected due to a network error, the library will
-	 * automatically attempt to reconnect you to the same stream, no action
-	 * on your part is necessary for this. However if the app.net API returns
-	 * an error, a reconnection attempt will not be made.
-	 *
-	 * Note there is no closeStream, because once you open a stream you
-	 * can't stop it (unless you exit() or die() or throw an uncaught
-	 * exception, or something else that terminates the script).
-	 * @return boolean True
-	 * @see createStream()
-	 */
-	public function openStream($stream) {
-		// if there's already a stream running, don't allow another
-		if ($this->_currentStream) {
-			throw new AppDotNetException('There is already a stream being consumed, only one stream can be consumed per AppDotNetStream instance');
-		}
-		// must register a callback (or the exercise is pointless)
-		if (!$this->_streamCallback) {
-			throw new AppDotNetException('You must define your callback function using registerStreamFunction() before calling openStream');
-		}
-		// if the stream is a numeric value, get the stream info from the api
-		if (is_numeric($stream)) {
-			$stream = $this->getStream($stream);
-			$this->_streamUrl = $stream['endpoint'];
-		}
-		else {
-			$this->_streamUrl = $stream;
-		}
-		// continue doing this until we get an error back or something...?
-		$this->httpStream('get',$this->_streamUrl);
-
-		return true;
-	}
-
-	/**
-	 * Close the currently open stream.
-	 * @return true;
-	 */
-	public function closeStream() {
-		if (!$this->_lastStreamActivity) {
-			// never opened
-			return;
-		}
-		if (!$this->_multiStream) {
-			throw new AppDotNetException('You must open a stream before calling closeStream()');
-		}
-		curl_close($this->_currentStream);
-		curl_multi_remove_handle($this->_multiStream,$this->_currentStream);
-		curl_multi_close($this->_multiStream);
-		$this->_currentStream = null;
-		$this->_multiStream = null;
-	}
-
-	/**
-	 * Retrieve all streams for the current access token.
-	 * @return array An array of stream definitions.
-	 */
-	public function getAllStreams() {
-		return $this->httpReq('get',$this->_baseUrl.'streams');
-	}
-
-	/**
-	 * Returns a single stream specified by a stream ID. The stream must have been
-	 * created with the current access token.
-	 * @return array A stream definition
-	 */
-	public function getStream($streamId) {
-		return $this->httpReq('get',$this->_baseUrl.'streams/'.urlencode($streamId));
-	}
-
-	/**
-	 * Creates a stream for the current app access token.
-	 *
-	 * @param array $objectTypes The objects you want to retrieve data for from the
-	 * stream. At time of writing these can be 'post', 'star', and/or 'user_follow'.
-	 * If you don't specify, all events will be retrieved.
-	 */
-	public function createStream($objectTypes=null) {
-		// default object types to everything
-		if (is_null($objectTypes)) {
-			$objectTypes = array('post','star','user_follow');
-		}
-		$data = array(
-			'object_types'=>$objectTypes,
-			'type'=>'long_poll',
-		);
-		$data = json_encode($data);
-		$response = $this->httpReq('post',$this->_baseUrl.'streams',$data,'application/json');
-		return $response;
-	}
-
-	/**
-	 * Update stream for the current app access token
-	 *
-	 * @param integer $streamId The stream ID to update. This stream must have been
-	 * created by the current access token.
-	 * @param array $data allows object_types, type, filter_id and key to be updated. filter_id/key can be omitted
-	 */
-	public function updateStream($streamId,$data) {
-		// objectTypes is likely required
-		if (is_null($data['object_types'])) {
-			$data['object_types'] = array('post','star','user_follow');
-		}
-		// type can still only be long_poll
-		if (is_null($data['type'])) {
-			 $data['type']='long_poll';
-		}
-		$data = json_encode($data);
-		$response = $this->httpReq('put',$this->_baseUrl.'streams/'.urlencode($streamId),$data,'application/json');
-		return $response;
-	 }
-
-	/**
-	 * Deletes a stream if you no longer need it.
-	 *
-	 * @param integer $streamId The stream ID to delete. This stream must have been
-	 * created by the current access token.
-	 */
-	public function deleteStream($streamId) {
-		return $this->httpReq('delete',$this->_baseUrl.'streams/'.urlencode($streamId));
-	}
-
-	/**
-	 * Deletes all streams created by the current access token.
-	 */
-	public function deleteAllStreams() {
-		return $this->httpReq('delete',$this->_baseUrl.'streams');
-	}
-
-	/**
-	 * Internal function used to process incoming chunks from the stream. This is only
-	 * public because it needs to be accessed by CURL. Do not call or use this function
-	 * in your own code.
-	 * @ignore
-	 */
-	public function httpStreamReceive($ch,$data) {
-		$this->_lastStreamActivity = time();
-		$this->_streamBuffer .= $data;
-		if (!$this->_streamHeaders) {
-			$pos = strpos($this->_streamBuffer,"\r\n\r\n");
-			if ($pos!==false) {
-				$this->_streamHeaders = substr($this->_streamBuffer,0,$pos);
-				$this->_streamBuffer = substr($this->_streamBuffer,$pos+4);
-			}
-		}
-		else {
-			$pos = strpos($this->_streamBuffer,"\r\n");
-			while ($pos!==false) {
-				$command = substr($this->_streamBuffer,0,$pos);
-				$this->_streamBuffer = substr($this->_streamBuffer,$pos+2);
-				$command = json_decode($command,true);
-				if ($command) {
-					call_user_func($this->_streamCallback,$command);
-				}
-				$pos = strpos($this->_streamBuffer,"\r\n");
-			}
-		}
-		return strlen($data);
-	}
-
-	/**
-	 * Opens a long lived HTTP connection to the app.net servers, and sends data
-	 * received to the httpStreamReceive function. As a general rule you should not
-	 * directly call this method, it's used by openStream().
-	 */
-	protected function httpStream($act, $req, $params=array(),$contentType='application/x-www-form-urlencoded') {
-		if ($this->_currentStream) {
-			throw new AppDotNetException('There is already an open stream, you must close the existing one before opening a new one');
-		}
-		$headers = array();
-		$this->_streamBuffer = '';
-		if ($this->_accessToken) {
-			$headers[] = 'Authorization: Bearer '.$this->_accessToken;
-		}
-		$this->_currentStream = curl_init($req);
-		curl_setopt($this->_currentStream, CURLOPT_HTTPHEADER, $headers);
-		curl_setopt($this->_currentStream, CURLOPT_RETURNTRANSFER, true);
-		curl_setopt($this->_currentStream, CURLINFO_HEADER_OUT, true);
-		curl_setopt($this->_currentStream, CURLOPT_HEADER, true);
-		if ($this->_sslCA) {
-			curl_setopt($this->_currentStream, CURLOPT_CAINFO, $this->_sslCA);
-		}
-		// every time we receive a chunk of data, forward it to httpStreamReceive
-		curl_setopt($this->_currentStream, CURLOPT_WRITEFUNCTION, array($this, "httpStreamReceive"));
-
-		// curl_exec($ch);
-		// return;
-
-		$this->_multiStream = curl_multi_init();
-		$this->_lastStreamActivity = time();
-		curl_multi_add_handle($this->_multiStream,$this->_currentStream);
-	}
-
-	public function reconnectStream() {
-		$this->closeStream();
-		$this->_connectFailCounter++;
-		// if we've failed a few times, back off
-		if ($this->_connectFailCounter>1) {
-			$sleepTime = pow(2,$this->_connectFailCounter);
-			// don't sleep more than 60 seconds
-			if ($sleepTime>60) {
-				$sleepTime = 60;
-			}
-			sleep($sleepTime);
-		}
-		$this->httpStream('get',$this->_streamUrl);
-	}
-
-	/**
-	 * Process an open stream for x microseconds, then return. This is useful if you want
-	 * to be doing other things while processing the stream. If you just want to
-	 * consume the stream without other actions, you can call processForever() instead.
-	 * @param float @microseconds The number of microseconds to process for before
-	 * returning. There are 1,000,000 microseconds in a second.
-	 *
-	 * @return void
-	 */
-	public function processStream($microseconds=null) {
-		if (!$this->_multiStream) {
-			throw new AppDotNetException('You must open a stream before calling processStream()');
-		}
-		$start = microtime(true);
-		$active = null;
-		$inQueue = null;
-		$sleepFor = 0;
-		do {
-			// if we haven't received anything within 5.5 minutes, reconnect
-			// keepalives are sent every 5 minutes (measured on 2013-3-12 by @ryantharp)
-			if (time()-$this->_lastStreamActivity>=330) {
-				$this->reconnectStream();
-			}
-			curl_multi_exec($this->_multiStream, $active);
-			if (!$active) {
-				$httpCode = curl_getinfo($this->_currentStream,CURLINFO_HTTP_CODE);
-				// don't reconnect on 400 errors
-				if ($httpCode>=400 && $httpCode<=499) {
-					throw new AppDotNetException('Received HTTP error '.$httpCode.' check your URL and credentials before reconnecting');
-				}
-				$this->reconnectStream();
-			}
-			// sleep for a max of 2/10 of a second
-			$timeSoFar = (microtime(true)-$start)*1000000;
-			$sleepFor = $this->streamingSleepFor;
-			if ($timeSoFar+$sleepFor>$microseconds) {
-				$sleepFor = $microseconds - $timeSoFar;
-			}
-
-			if ($sleepFor>0) {
-				usleep($sleepFor);
-			}
-		} while ($timeSoFar+$sleepFor<$microseconds);
-	}
-
-	/**
-	 * Process an open stream forever. This function will never return, if you
-	 * want to perform other actions while consuming the stream, you should use
-	 * processFor() instead.
-	 * @return void This function will never return
-	 * @see processFor();
-	 */
-	public function processStreamForever() {
-		while (true) {
-			$this->processStream(600);
-		}
-	}
-
-
-	/**
-	 * Upload a file to a user's file store
-	 * @param string $file A string containing the path of the file to upload.
-	 * @param array $data Additional data about the file you're uploading. At the
-	 * moment accepted keys are: mime-type, kind, type, name, public and annotations.
-	 * - If you don't specify mime-type, ADNPHP will attempt to guess the mime type
-	 * based on the file, however this isn't always reliable.
-	 * - If you don't specify kind ADNPHP will attempt to determine if the file is
-	 * an image or not.
-	 * - If you don't specify name, ADNPHP will use the filename of the first
-	 * parameter.
-	 * - If you don't specify public, your file will be uploaded as a private file.
-	 * - Type is REQUIRED.
-	 * @param array $params An associative array of optional general parameters.
-	 * This will likely change as the API evolves, as of this writing allowed keys
-	 * are: include_annotations|include_file_annotations.
-	 * @return array An associative array representing the file
-	 */
-	public function createFile($file, $data, $params=array()) {
-		if (!$file) {
-			throw new AppDotNetException('You must specify a path to a file');
-		}
-		if (!file_exists($file)) {
-			throw new AppDotNetException('File path specified does not exist');
-		}
-		if (!is_readable($file)) {
-			throw new AppDotNetException('File path specified is not readable');
-		}
-
-		if (!$data) {
-			$data = array();
-		}
-
-		if (!array_key_exists('type',$data) || !$data['type']) {
-			throw new AppDotNetException('Type is required when creating a file');
-		}
-
-		if (!array_key_exists('name',$data)) {
-			$data['name'] = basename($file);
-		}
-
-		if (array_key_exists('mime-type',$data)) {
-			$mimeType = $data['mime-type'];
-			unset($data['mime-type']);
-		}
-		else {
-			$mimeType = null;
-		}
-		if (!array_key_exists('kind',$data)) {
-			$test = @getimagesize($path);
-			if ($test && array_key_exists('mime',$test)) {
-				$data['kind'] = 'image';
-				if (!$mimeType) {
-					$mimeType = $test['mime'];
-				}
-			}
-			else {
-				$data['kind'] = 'other';
-			}
-		}
-		if (!$mimeType) {
-			$finfo = finfo_open(FILEINFO_MIME_TYPE);
-			$mimeType = finfo_file($finfo, $file);
-			finfo_close($finfo);
-		}
-		if (!$mimeType) {
-			throw new AppDotNetException('Unable to determine mime type of file, try specifying it explicitly');
-		}
-		if (!array_key_exists('public',$data) || !$data['public']) {
-			$public = false;
-		}
-		else {
-			$public = true;
-		}
-
-		$data['content'] = "@$file;type=$mimeType";
-		return $this->httpReq('post-raw',$this->_baseUrl.'files', $data, 'multipart/form-data');
-	}
-
-
-	public function createFilePlaceholder($file = null, $params=array()) {
-		$name = basename($file);
-		$data = array('annotations' => $params['annotations'], 'kind' => $params['kind'],
-				'name' => $name, 'type' => $params['metadata']);
-		$json = json_encode($data);
-		return $this->httpReq('post',$this->_baseUrl.'files', $json, 'application/json');
-	}
-
-	public function updateFileContent($fileid, $file) {
-
-		$data = file_get_contents($file);
-		$finfo = finfo_open(FILEINFO_MIME_TYPE);
-		$mime = finfo_file($finfo, $file);
-		finfo_close($finfo);
-
-		return $this->httpReq('put',$this->_baseUrl.'files/' . $fileid
-						.'/content', $data, $mime);
-	}
-
-		/**
-		 * Allows for file rename and annotation changes.
-		 * @param integer $file_id The ID of the file to update
-		 * @param array $params An associative array of file parameters.
-		 * @return array An associative array representing the updated file
-		*/
-		public function updateFile($file_id=null, $params=array()) {
-			$data = array('annotations' => $params['annotations'] , 'name' => $params['name']);
-			$json = json_encode($data);
-			return $this->httpReq('put',$this->_baseUrl.'files/'.urlencode($file_id), $json, 'application/json');
-		}
-
-	/**
-	 * Returns a specific File.
-	 * @param integer $file_id The ID of the file to retrieve
-	 * @param array $params An associative array of optional general parameters.
-	 * This will likely change as the API evolves, as of this writing allowed keys
-	 * are: include_annotations|include_file_annotations.
-	 * @return array An associative array representing the file
-	 */
-	public function getFile($file_id=null,$params = array()) {
-		return $this->httpReq('get',$this->_baseUrl.'files/'.urlencode($file_id)
-					.'?'.$this->buildQueryString($params));
-	}
-
-	public function getFileContent($file_id=null,$params = array()) {
-		return $this->httpReq('get',$this->_baseUrl.'files/'.urlencode($file_id)
-					.'/content?'.$this->buildQueryString($params));
-	}
-
-	/** $file_key : derived_file_key */
-	public function getDerivedFileContent($file_id=null,$file_key=null,$params = array()) {
-		return $this->httpReq('get',$this->_baseUrl.'files/'.urlencode($file_id)
-					.'/content/'.urlencode($file_key)
-					.'?'.$this->buildQueryString($params));
-	}
-
-	/**
-	 * Returns file objects.
-	 * @param array $file_ids The IDs of the files to retrieve
-	 * @param array $params An associative array of optional general parameters.
-	 * This will likely change as the API evolves, as of this writing allowed keys
-	 * are: include_annotations|include_file_annotations.
-	 * @return array An associative array representing the file data.
-	 */
-	public function getFiles($file_ids=array(), $params = array()) {
-		$ids = '';
-		foreach($file_ids as $id) {
-			$ids .= $id . ',';
-		}
-		$params['ids'] = substr($ids, 0, -1);
-		return $this->httpReq('get',$this->_baseUrl.'files'
-					.'?'.$this->buildQueryString($params));
-	}
-
-	/**
-	 * Returns a user's file objects.
-	 * @param array $params An associative array of optional general parameters.
-	 * This will likely change as the API evolves, as of this writing allowed keys
-	 * are: include_annotations|include_file_annotations|include_user_annotations.
-	 * @return array An associative array representing the file data.
-	 */
-	public function getUserFiles($params = array()) {
-		return $this->httpReq('get',$this->_baseUrl.'users/me/files'
-						.'?'.$this->buildQueryString($params));
-	}
-
-	/**
-	 * Delete a File. The current user must be the same user who created the File.
-	 * It returns the deleted File on success.
-	 * @param integer $file_id The ID of the file to delete
-	 * @return array An associative array representing the file that was deleted
-	 */
-	public function deleteFile($file_id=null) {
-		return $this->httpReq('delete',$this->_baseUrl.'files/'.urlencode($file_id));
-	}
-
-}
-
-class AppDotNetException extends Exception {}
-=======
-<?php
-/**
- * AppDotNet.php
- * App.net PHP library
- * https://github.com/jdolitsky/AppDotNetPHP
- *
- * This class handles a lower level type of access to App.net. It's ideal
- * for command line scripts and other places where you want full control
- * over what's happening, and you're at least a little familiar with oAuth.
- *
- * Alternatively you can use the EZAppDotNet class which automatically takes
- * care of a lot of the details like logging in, keeping track of tokens,
- * etc. EZAppDotNet assumes you're accessing App.net via a browser, whereas
- * this class tries to make no assumptions at all.
- */
-class AppDotNet {
-
-	protected $_baseUrl = 'https://api.app.net/';
-	protected $_authUrl = 'https://account.app.net/oauth/';
-
-	private $_authPostParams=array();
-
-	// stores the access token after login
-	private $_accessToken = null;
-
-	// stores the App access token if we have it
-	private $_appAccessToken = null;
-
-	// stores the user ID returned when fetching the auth token
-	private $_user_id = null;
-
-	// stores the username returned when fetching the auth token
-	private $_username = null;
-
-	// The total number of requests you're allowed within the alloted time period
-	private $_rateLimit = null;
-
-	// The number of requests you have remaining within the alloted time period
-	private $_rateLimitRemaining = null;
-
-	// The number of seconds remaining in the alloted time period
-	private $_rateLimitReset = null;
-
-	// The scope the user has
-	private $_scope = null;
-
-	// token scopes
-	private $_scopes=array();
-
-	// debug info
-	private $_last_request = null;
-	private $_last_response = null;
-
-	// ssl certification
-	private $_sslCA = null;
-
-	// the callback function to be called when an event is received from the stream
-	private $_streamCallback = null;
-
-	// the stream buffer
-	private $_streamBuffer = '';
-
-	// stores the curl handler for the current stream
-	private $_currentStream = null;
-
-	// stores the curl multi handler for the current stream
-	private $_multiStream = null;
-
-	// stores the number of failed connects, so we can back off multiple failures
-	private $_connectFailCounter = 0;
-
-	// stores the most recent stream url, so we can re-connect when needed
-	private $_streamUrl = null;
-
-	// keeps track of the last time we've received a packet from the api, if it's too long we'll reconnect
-	private $_lastStreamActivity = null;
-
-	// stores the headers received when connecting to the stream
-	private $_streamHeaders = null;
-
-	// response meta max_id data
-	private $_maxid = null;
-
-	// response meta min_id data
-	private $_minid = null;
-
-	// response meta more data
-	private $_more = null;
-
-	// response stream marker data
-	private $_last_marker = null;
-
-	// strip envelope response from returned value
-	private $_stripResponseEnvelope=true;
-
-	// if processing stream_markers or any fast stream, decrease $sleepFor
-	public $streamingSleepFor=20000;
-
-	/**
-	 * Constructs an AppDotNet PHP object with the specified client ID and
-	 * client secret.
-	 * @param string $client_id The client ID you received from App.net when
-	 * creating your app.
-	 * @param string $client_secret The client secret you received from
-	 * App.net when creating your app.
-	 */
-	public function __construct($client_id,$client_secret) {
-		$this->_clientId = $client_id;
-		$this->_clientSecret = $client_secret;
-
-		// if the digicert certificate exists in the same folder as this file,
-		// remember that fact for later
-		if (file_exists(dirname(__FILE__).'/DigiCertHighAssuranceEVRootCA.pem')) {
-			$this->_sslCA = dirname(__FILE__).'/DigiCertHighAssuranceEVRootCA.pem';
-		}
-	}
-
-	/**
-	 * Set whether or not to strip Envelope Response (meta) information
-	 * This option will be deprecated in the future. Is it to allow
-	 * a stepped migration path between code expecting the old behavior
-	 * and new behavior. When not stripped, you still can use the proper
-	 * method to pull the meta information. Please start converting your code ASAP
-	 */
-	public function includeResponseEnvelope() {
-		$this->_stripResponseEnvelope=false;
-	}
-
-	/**
-	 * Construct the proper Auth URL for the user to visit and either grant
-	 * or not access to your app. Usually you would place this as a link for
-	 * the user to client, or a redirect to send them to the auth URL.
-	 * Also can be called after authentication for additional scopes
-	 * @param string $callbackUri Where you want the user to be directed
-	 * after authenticating with App.net. This must be one of the URIs
-	 * allowed by your App.net application settings.
-	 * @param array $scope An array of scopes (permissions) you wish to obtain
-	 * from the user. Currently options are stream, email, write_post, follow,
-	 * messages, and export. If you don't specify anything, you'll only receive
-	 * access to the user's basic profile (the default).
-	 */
-	public function getAuthUrl($callback_uri,$scope=null) {
-
-		// construct an authorization url based on our client id and other data
-		$data = array(
-			'client_id'=>$this->_clientId,
-			'response_type'=>'code',
-			'redirect_uri'=>$callback_uri,
-		);
-
-		$url = $this->_authUrl;
-		if ($this->_accessToken) {
-			$url .= 'authorize?';
-		} else {
-			$url .= 'authenticate?';
-		}
-		$url .= $this->buildQueryString($data);
-
-		if ($scope) {
-			$url .= '&scope='.implode('+',$scope);
-		}
-
-		// return the constructed url
-		return $url;
-	}
-
-	/**
-	 * Call this after they return from the auth page, or anytime you need the
-	 * token. For example, you could store it in a database and use
-	 * setAccessToken() later on to return on behalf of the user.
-	 */
-	public function getAccessToken($callback_uri) {
-		// if there's no access token set, and they're returning from
-		// the auth page with a code, use the code to get a token
-		if (!$this->_accessToken && isset($_GET['code']) && $_GET['code']) {
-
-			// construct the necessary elements to get a token
-			$data = array(
-				'client_id'=>$this->_clientId,
-				'client_secret'=>$this->_clientSecret,
-				'grant_type'=>'authorization_code',
-				'redirect_uri'=>$callback_uri,
-				'code'=>$_GET['code']
-			);
-
-			// try and fetch the token with the above data
-			$res = $this->httpReq('post',$this->_authUrl.'access_token', $data);
-
-			// store it for later
-			$this->_accessToken = $res['access_token'];
-			$this->_username = $res['username'];
-			$this->_user_id = $res['user_id'];
-		}
-
-		// return what we have (this may be a token, or it may be nothing)
-		return $this->_accessToken;
-	}
-
-	/**
-	 * Check the scope of current token to see if it has required scopes
-	 * has to be done after a check
-	 */
-	public function checkScopes($app_scopes) {
-		if (!count($this->_scopes)) {
-			return -1; // _scope is empty
-		}
-		$missing=array();
-		foreach($app_scopes as $scope) {
-			if (!in_array($scope,$this->_scopes)) {
-				if ($scope=='public_messages') {
-					// messages works for public_messages
-					if (in_array('messages',$this->_scopes)) {
-						// if we have messages in our scopes
-						continue;
-					}
-				}
-				$missing[]=$scope;
-			}
-		}
-		// identify the ones missing
-		if (count($missing)) {
-			// do something
-			return $missing;
-		}
-		return 0; // 0 missing
-	 }
-
-	/**
-	 * Set the access token (eg: after retrieving it from offline storage)
-	 * @param string $token A valid access token you're previously received
-	 * from calling getAccessToken().
-	 */
-	public function setAccessToken($token) {
-		$this->_accessToken = $token;
-	}
-
-	/**
-	 * Deauthorize the current token (delete your authorization from the API)
-	 * Generally this is useful for logging users out from a web app, so they
-	 * don't get automatically logged back in the next time you redirect them
-	 * to the authorization URL.
-	 */
-	public function deauthorizeToken() {
-		return $this->httpReq('delete',$this->_baseUrl.'token');
-	}
-
-	/**
-	 * Retrieve an app access token from the app.net API. This allows you
-	 * to access the API without going through the user access flow if you
-	 * just want to (eg) consume global. App access tokens are required for
-	 * some actions (like streaming global). DO NOT share the return value
-	 * of this function with any user (or save it in a cookie, etc). This
-	 * is considered secret info for your app only.
-	 * @return string The app access token
-	 */
-	public function getAppAccessToken() {
-
-		// construct the necessary elements to get a token
-		$data = array(
-			'client_id'=>$this->_clientId,
-			'client_secret'=>$this->_clientSecret,
-			'grant_type'=>'client_credentials',
-		);
-
-		// try and fetch the token with the above data
-		$res = $this->httpReq('post',$this->_authUrl.'access_token', $data);
-
-		// store it for later
-		$this->_appAccessToken = $res['access_token'];
-		$this->_accessToken = $res['access_token'];
-		$this->_username = null;
-		$this->_user_id = null;
-
-		return $this->_accessToken;
-	}
-
-	/**
-	 * Returns the total number of requests you're allowed within the
-	 * alloted time period.
-	 * @see getRateLimitReset()
-	 */
-	public function getRateLimit() {
-		return $this->_rateLimit;
-	}
-
-	/**
-	 * The number of requests you have remaining within the alloted time period
-	 * @see getRateLimitReset()
-	 */
-	public function getRateLimitRemaining() {
-		return $this->_rateLimitRemaining;
-	}
-
-	/**
-	 * The number of seconds remaining in the alloted time period.
-	 * When this time is up you'll have getRateLimit() available again.
-	 */
-	public function getRateLimitReset() {
-		return $this->_rateLimitReset;
-	}
-
-	/**
-	 * The scope the user has
-	 */
-	public function getScope() {
-		return $this->_scope;
-	}
-
-	/**
-	 * Internal function, parses out important information App.net adds
-	 * to the headers.
-	 */
-	protected function parseHeaders($response) {
-		// take out the headers
-		// set internal variables
-		// return the body/content
-		$this->_rateLimit = null;
-		$this->_rateLimitRemaining = null;
-		$this->_rateLimitReset = null;
-		$this->_scope = null;
-
-		$response = explode("\r\n\r\n",$response,2);
-		$headers = $response[0];
-
-		if($headers == 'HTTP/1.1 100 Continue') {
-			$response = explode("\r\n\r\n",$response[1],2);
-			$headers = $response[0];
-		}
-
-		if (isset($response[1])) {
-			$content = $response[1];
-		}
-		else {
-			$content = null;
-		}
-
-		// this is not a good way to parse http headers
-		// it will not (for example) take into account multiline headers
-		// but what we're looking for is pretty basic, so we can ignore those shortcomings
-		$headers = explode("\r\n",$headers);
-		foreach ($headers as $header) {
-			$header = explode(': ',$header,2);
-			if (count($header)<2) {
-				continue;
-			}
-			list($k,$v) = $header;
-			switch ($k) {
-				case 'X-RateLimit-Remaining':
-					$this->_rateLimitRemaining = $v;
-					break;
-				case 'X-RateLimit-Limit':
-					$this->_rateLimit = $v;
-					break;
-				case 'X-RateLimit-Reset':
-					$this->_rateLimitReset = $v;
-					break;
-				case 'X-OAuth-Scopes':
-					$this->_scope = $v;
-					$this->_scopes=explode(',',$v);
-					break;
-			}
-		}
-		return $content;
-	}
-
-	/**
-	 * Internal function. Used to turn things like TRUE into 1, and then
-	 * calls http_build_query.
-	 */
-	protected function buildQueryString($array) {
-		foreach ($array as $k=>&$v) {
-			if ($v===true) {
-				$v = '1';
-			}
-			elseif ($v===false) {
-				$v = '0';
-			}
-			unset($v);
-		}
-		return http_build_query($array);
-	}
-
-
-	/**
-	 * Internal function to handle all
-	 * HTTP requests (POST,PUT,GET,DELETE)
-	 */
-	protected function httpReq($act, $req, $params=array(),$contentType='application/x-www-form-urlencoded') {
-		$ch = curl_init($req);
-		$headers = array();
-		if($act != 'get') {
-			curl_setopt($ch, CURLOPT_POST, true);
-			// if they passed an array, build a list of parameters from it
-			if (is_array($params) && $act != 'post-raw') {
-				$params = $this->buildQueryString($params);
-			}
-			curl_setopt($ch, CURLOPT_POSTFIELDS, $params);
-			$headers[] = "Content-Type: ".$contentType;
-		}
-		if($act != 'post' && $act != 'post-raw') {
-			curl_setopt($ch, CURLOPT_CUSTOMREQUEST, strtoupper($act));
-		}
-		if($act == 'get' && isset($params['access_token'])) {
-			$headers[] = 'Authorization: Bearer '.$params['access_token'];
-		}
-		else if ($this->_accessToken) {
-			$headers[] = 'Authorization: Bearer '.$this->_accessToken;
-		}
-		curl_setopt($ch, CURLOPT_HTTPHEADER, $headers);
-		curl_setopt($ch, CURLOPT_RETURNTRANSFER, true);
-		curl_setopt($ch, CURLINFO_HEADER_OUT, true);
-		curl_setopt($ch, CURLOPT_HEADER, true);
-		if ($this->_sslCA) {
-			curl_setopt($ch, CURLOPT_CAINFO, $this->_sslCA);
-		}
-		$this->_last_response = curl_exec($ch);
-		$this->_last_request = curl_getinfo($ch,CURLINFO_HEADER_OUT);
-		$http_status = curl_getinfo($ch, CURLINFO_HTTP_CODE);
-		curl_close($ch);
-
-		if ($http_status==0) {
-			throw new AppDotNetException('Unable to connect to '.$req);
-		}
-		if ($this->_last_request===false) {
-			if (!curl_getinfo($ch,CURLINFO_SSL_VERIFYRESULT)) {
-				throw new AppDotNetException('SSL verification failed, connection terminated.');
-			}
-		}
-		if ($this->_last_response) {
-			$response = $this->parseHeaders($this->_last_response);
-			if ($response) {
-				$response = json_decode($response,true);
-
-				if (isset($response['meta'])) {
-					if (isset($response['meta']['max_id'])) {
-						$this->_maxid=$response['meta']['max_id'];
-						$this->_minid=$response['meta']['min_id'];
-					}
-					if (isset($response['meta']['more'])) {
-						$this->_more=$response['meta']['more'];
-					}
-					if (isset($response['meta']['marker'])) {
-						$this->_last_marker=$response['meta']['marker'];
-					}
-				}
-
-				// look for errors
-				if (isset($response['error'])) {
-					if (is_array($response['error'])) {
-						throw new AppDotNetException($response['error']['message'],
-										$response['error']['code']);
-					}
-					else {
-						throw new AppDotNetException($response['error']);
-					}
-				} 
-
-				// look for response migration errors
-				elseif (isset($response['meta']) && isset($response['meta']['error_message'])) {
-					throw new AppDotNetException($response['meta']['error_message'],$response['meta']['code']);
-				}
-
-			}
-		}
-
-		if ($http_status<200 || $http_status>=300) {
-			throw new AppDotNetException('HTTP error '.$http_status);
-		}
-
-		// if we've received a migration response, handle it and return data only
-		elseif ($this->_stripResponseEnvelope && isset($response['meta']) && isset($response['data'])) {
-			return $response['data'];
-		}
-
-		// else non response migration response, just return it
-		else {
-			return $response;
-		}
-	}
-
-
-	/**
-	 * Get max_id from last meta response data envelope
-	 */
-	public function getResponseMaxID() {
-		return $this->_maxid;
-	}
-
-	/**
-	 * Get min_id from last meta response data envelope
-	 */
-	public function getResponseMinID() {
-		return $this->_minid;
-	}
-
-	/**
-	 * Get more from last meta response data envelope
-	 */
-	public function getResponseMore() {
-		return $this->_more;
-	}
-
-	/**
-	 * Get marker from last meta response data envelope
-	 */
-	public function getResponseMarker() {
-		return $this->_last_marker;
-	}
-
-	/**
-	 * Fetch API configuration object
-	 */
-	public function getConfig() {
-		return $this->httpReq('get',$this->_baseUrl.'config');
-	}
-
-	/**
-	 * Return the Filters for the current user.
-	 */
-	public function getAllFilters() {
-		return $this->httpReq('get',$this->_baseUrl.'filters');
-	}
-
-	/**
-	 * Create a Filter for the current user.
-	 * @param string $name The name of the new filter
-	 * @param array $filters An associative array of filters to be applied.
-	 * This may change as the API evolves, as of this writing possible
-	 * values are: user_ids, hashtags, link_domains, and mention_user_ids.
-	 * You will need to provide at least one filter name=>value pair.
-	 */
-	public function createFilter($name='New filter', $filters=array()) {
-		$filters['name'] = $name;
-		return $this->httpReq('post',$this->_baseUrl.'filters',$filters);
-	}
-
-	/**
-	 * Returns a specific Filter object.
-	 * @param integer $filter_id The ID of the filter you wish to retrieve.
-	 */
-	public function getFilter($filter_id=null) {
-		return $this->httpReq('get',$this->_baseUrl.'filters/'.urlencode($filter_id));
-	}
-
-	/**
-	 * Delete a Filter. The Filter must belong to the current User.
-	 * @return object Returns the deleted Filter on success.
-	 */
-	public function deleteFilter($filter_id=null) {
-		return $this->httpReq('delete',$this->_baseUrl.'filters/'.urlencode($filter_id));
-	}
-
-	/**
-	 * Process user description, message or post text.
-	 * Mentions and hashtags will be parsed out of the
-	 * text, as will bare URLs. To create a link in the text without using a
-	 * bare URL, include the anchor text in the object text and include a link
-	 * entity in the function call.
-	 * @param string $text The text of the description/message/post
-	 * @param array $data An associative array of optional post data. This
-	 * will likely change as the API evolves, as of this writing allowed keys are:
-	 * reply_to, and annotations. "annotations" may be a complex object represented
-	 * by an associative array.
-	 * @param array $params An associative array of optional data to be included
-	 * in the URL (such as 'include_annotations' and 'include_machine')
-	 * @return array An associative array representing the post.
-	 */
-	public function processText($text=null, $data = array(), $params = array()) {
-		$data['text'] = $text;
-		$json = json_encode($data);
-		$qs = '';
-		if (!empty($params)) {
-			$qs = '?'.$this->buildQueryString($params);
-		}
-		return $this->httpReq('post',$this->_baseUrl.'text/process'.$qs, $json, 'application/json');
-	}
-
-	/**
-	 * Create a new Post object. Mentions and hashtags will be parsed out of the
-	 * post text, as will bare URLs. To create a link in a post without using a
-	 * bare URL, include the anchor text in the post's text and include a link
-	 * entity in the post creation call.
-	 * @param string $text The text of the post
-	 * @param array $data An associative array of optional post data. This
-	 * will likely change as the API evolves, as of this writing allowed keys are:
-	 * reply_to, and annotations. "annotations" may be a complex object represented
-	 * by an associative array.
-	 * @param array $params An associative array of optional data to be included
-	 * in the URL (such as 'include_annotations' and 'include_machine')
-	 * @return array An associative array representing the post.
-	 */
-	public function createPost($text=null, $data = array(), $params = array()) {
-		$data['text'] = $text;
-		$json = json_encode($data);
-		$qs = '';
-		if (!empty($params)) {
-			$qs = '?'.$this->buildQueryString($params);
-		}
-		return $this->httpReq('post',$this->_baseUrl.'posts'.$qs, $json, 'application/json');
-	}
-
-	/**
-	 * Returns a specific Post.
-	 * @param integer $post_id The ID of the post to retrieve
-	 * @param array $params An associative array of optional general parameters.
-	 * This will likely change as the API evolves, as of this writing allowed keys
-	 * are: include_annotations.
-	 * @return array An associative array representing the post
-	 */
-	public function getPost($post_id=null,$params = array()) {
-		return $this->httpReq('get',$this->_baseUrl.'posts/'.urlencode($post_id)
-						.'?'.$this->buildQueryString($params));
-	}
-
-	/**
-	 * Delete a Post. The current user must be the same user who created the Post.
-	 * It returns the deleted Post on success.
-	 * @param integer $post_id The ID of the post to delete
-	 * @param array An associative array representing the post that was deleted
-	 */
-	public function deletePost($post_id=null) {
-		return $this->httpReq('delete',$this->_baseUrl.'posts/'.urlencode($post_id));
-	}
-
-	/**
-	 * Retrieve the Posts that are 'in reply to' a specific Post.
-	 * @param integer $post_id The ID of the post you want to retrieve replies for.
-	 * @param array $params An associative array of optional general parameters.
-	 * This will likely change as the API evolves, as of this writing allowed keys
-	 * are:	count, before_id, since_id, include_muted, include_deleted,
-	 * include_directed_posts, and include_annotations.
-	 * @return An array of associative arrays, each representing a single post.
-	 */
-	public function getPostReplies($post_id=null,$params = array()) {
-		return $this->httpReq('get',$this->_baseUrl.'posts/'.urlencode($post_id)
-				.'/replies?'.$this->buildQueryString($params));
-	}
-
-	/**
-	 * Get the most recent Posts created by a specific User in reverse
-	 * chronological order (most recent first).
-	 * @param mixed $user_id Either the ID of the user you wish to retrieve posts by,
-	 * or the string "me", which will retrieve posts for the user you're authenticated
-	 * as.
-	 * @param array $params An associative array of optional general parameters.
-	 * This will likely change as the API evolves, as of this writing allowed keys
-	 * are:	count, before_id, since_id, include_muted, include_deleted,
-	 * include_directed_posts, and include_annotations.
-	 * @return An array of associative arrays, each representing a single post.
-	 */
-	public function getUserPosts($user_id='me', $params = array()) {
-		return $this->httpReq('get',$this->_baseUrl.'users/'.urlencode($user_id)
-					.'/posts?'.$this->buildQueryString($params));
-	}
-
-	/**
-	 * Get the most recent Posts mentioning by a specific User in reverse
-	 * chronological order (newest first).
-	 * @param mixed $user_id Either the ID of the user who is being mentioned, or
-	 * the string "me", which will retrieve posts for the user you're authenticated
-	 * as.
-	 * @param array $params An associative array of optional general parameters.
-	 * This will likely change as the API evolves, as of this writing allowed keys
-	 * are:	count, before_id, since_id, include_muted, include_deleted,
-	 * include_directed_posts, and include_annotations.
-	 * @return An array of associative arrays, each representing a single post.
-	 */
-	public function getUserMentions($user_id='me',$params = array()) {
-		return $this->httpReq('get',$this->_baseUrl.'users/'
-			.urlencode($user_id).'/mentions?'.$this->buildQueryString($params));
-	}
-
-	/**
-	 * Return the 20 most recent posts from the current User and
-	 * the Users they follow.
-	 * @param array $params An associative array of optional general parameters.
-	 * This will likely change as the API evolves, as of this writing allowed keys
-	 * are:	count, before_id, since_id, include_muted, include_deleted,
-	 * include_directed_posts, and include_annotations.
-	 * @return An array of associative arrays, each representing a single post.
-	 */
-	public function getUserStream($params = array()) {
-		return $this->httpReq('get',$this->_baseUrl.'posts/stream?'.$this->buildQueryString($params));
-	}
-
-	/**
-	 * Returns a specific user object.
-	 * @param mixed $user_id The ID of the user you want to retrieve, or the string
-	 * "me" to retrieve data for the users you're currently authenticated as.
-	 * @param array $params An associative array of optional general parameters.
-	 * This will likely change as the API evolves, as of this writing allowed keys
-	 * are: include_annotations|include_user_annotations.
-	 * @return array An associative array representing the user data.
-	 */
-	public function getUser($user_id='me', $params = array()) {
-		return $this->httpReq('get',$this->_baseUrl.'users/'.urlencode($user_id)
-						.'?'.$this->buildQueryString($params));
-	}
-
-	/**
-	 * Returns multiple users request by an array of user ids
-	 * @param array $params An associative array of optional general parameters.
-	 * This will likely change as the API evolves, as of this writing allowed keys
-	 * are: include_annotations|include_user_annotations.
-	 * @return array An associative array representing the users data.
-	 */
-	public function getUsers($user_arr, $params = array()) {
-		return $this->httpReq('get',$this->_baseUrl.'users?ids='.join(',',$user_arr)
-					.'&'.$this->buildQueryString($params));
-	}
-
-	/**
-	 * Add the specified user ID to the list of users followed.
-	 * Returns the User object of the user being followed.
-	 * @param integer $user_id The user ID of the user to follow.
-	 * @return array An associative array representing the user you just followed.
-	 */
-	public function followUser($user_id=null) {
-		return $this->httpReq('post',$this->_baseUrl.'users/'.urlencode($user_id).'/follow');
-	}
-
-	/**
-	 * Removes the specified user ID to the list of users followed.
-	 * Returns the User object of the user being unfollowed.
-	 * @param integer $user_id The user ID of the user to unfollow.
-	 * @return array An associative array representing the user you just unfollowed.
-	 */
-	public function unfollowUser($user_id=null) {
-		return $this->httpReq('delete',$this->_baseUrl.'users/'.urlencode($user_id).'/follow');
-	}
-
-	/**
-	 * Returns an array of User objects the specified user is following.
-	 * @param mixed $user_id Either the ID of the user being followed, or
-	 * the string "me", which will retrieve posts for the user you're authenticated
-	 * as.
-	 * @return array An array of associative arrays, each representing a single
-	 * user following $user_id
-	 */
-	public function getFollowing($user_id='me') {
-		return $this->httpReq('get',$this->_baseUrl.'users/'.$user_id.'/following');
-	}
-	
-	/**
-	 * Returns an array of User ids the specified user is following.
-	 * @param mixed $user_id Either the ID of the user being followed, or
-	 * the string "me", which will retrieve posts for the user you're authenticated
-	 * as.
-	 * @return array user ids the specified user is following.
-	 */
-	public function getFollowingIDs($user_id='me') {
-		return $this->httpReq('get',$this->_baseUrl.'users/'.$user_id.'/following/ids');
-	}
-	
-	/**
-	 * Returns an array of User objects for users following the specified user.
-	 * @param mixed $user_id Either the ID of the user being followed, or
-	 * the string "me", which will retrieve posts for the user you're authenticated
-	 * as.
-	 * @return array An array of associative arrays, each representing a single
-	 * user following $user_id
-	 */
-	public function getFollowers($user_id='me') {
-		return $this->httpReq('get',$this->_baseUrl.'users/'.$user_id.'/followers');
-	}
-	
-	/**
-	 * Returns an array of User ids for users following the specified user.
-	 * @param mixed $user_id Either the ID of the user being followed, or
-	 * the string "me", which will retrieve posts for the user you're authenticated
-	 * as.
-	 * @return array user ids for users following the specified user
-	 */
-	public function getFollowersIDs($user_id='me') {
-		return $this->httpReq('get',$this->_baseUrl.'users/'.$user_id.'/followers/ids');
-	}
-	
-	/**
-	 * Return Posts matching a specific #hashtag.
-	 * @param string $hashtag The hashtag you're looking for.
-	 * @param array $params An associative array of optional general parameters.
-	 * This will likely change as the API evolves, as of this writing allowed keys
-	 * are:	count, before_id, since_id, include_muted, include_deleted,
-	 * include_directed_posts, and include_annotations.
-	 * @return An array of associative arrays, each representing a single post.
-	 */
-	public function searchHashtags($hashtag=null, $params = array()) {
-		return $this->httpReq('get',$this->_baseUrl.'posts/tag/'
-				.urlencode($hashtag).'?'.$this->buildQueryString($params));
-	}
-
-	/**
-	 * Retrieve a list of all public Posts on App.net, often referred to as the
-	 * global stream.
-	 * @param array $params An associative array of optional general parameters.
-	 * This will likely change as the API evolves, as of this writing allowed keys
-	 * are:	count, before_id, since_id, include_muted, include_deleted,
-	 * include_directed_posts, and include_annotations.
-	 * @return An array of associative arrays, each representing a single post.
-	 */
-	public function getPublicPosts($params = array()) {
-		return $this->httpReq('get',$this->_baseUrl.'posts/stream/global?'.$this->buildQueryString($params));
-	}
-
-	/**
-	 * List User interactions
-	 */
-	public function getMyInteractions($params = array()) {
-		return $this->httpReq('get',$this->_baseUrl.'users/me/interactions?'.$this->buildQueryString($params));
-	}
-
-	/**
-	 * Retrieve a user's user ID by specifying their username.
-	 * Now supported by the API. We use the API if we have a token
-	 * Otherwise we scrape the alpha.app.net site for the info.
-	 * @param string $username The username of the user you want the ID of, without
-	 * an @ symbol at the beginning.
-	 * @return integer The user's user ID
-	 */
-	public function getIdByUsername($username=null) {
-		if ($this->_accessToken) {
-			$res=$this->httpReq('get',$this->_baseUrl.'users/@'.$username);
-			$user_id=$res['id'];
-		} else {
-			$ch = curl_init('https://alpha.app.net/'.urlencode(strtolower($username)));
-			curl_setopt($ch, CURLOPT_POST, false);
-			curl_setopt($ch, CURLOPT_RETURNTRANSFER, true);
-			curl_setopt($ch,CURLOPT_USERAGENT,
-				'Mozilla/5.0 (Macintosh; Intel Mac OS X 10.7; rv:7.0.1) Gecko/20100101 Firefox/7.0.1');
-			$response = curl_exec($ch);
-			curl_close($ch);
-			$temp = explode('title="User Id ',$response);
-			$temp2 = explode('"',$temp[1]);
-			$user_id = $temp2[0];
-		}
-		return $user_id;
-	}
-
-	/**
-	 * Mute a user
-	 * @param integer $user_id The user ID to mute
-	 */
-	public function muteUser($user_id=null) {
-	 	return $this->httpReq('post',$this->_baseUrl.'users/'.urlencode($user_id).'/mute');
-	}
-
-	/**
-	 * Unmute a user
-	 * @param integer $user_id The user ID to unmute
-	 */
-	public function unmuteUser($user_id=null) {
-		return $this->httpReq('delete',$this->_baseUrl.'users/'.urlencode($user_id).'/mute');
-	}
-
-	/**
-	 * List the users muted by the current user
-	 * @return array An array of associative arrays, each representing one muted user.
-	 */
-	public function getMuted() {
-		return $this->httpReq('get',$this->_baseUrl.'users/me/muted');
-	}
-
-	/**
-	* Star a post
-	* @param integer $post_id The post ID to star
-	*/
-	public function starPost($post_id=null) {
-		return $this->httpReq('post',$this->_baseUrl.'posts/'.urlencode($post_id).'/star');
-	}
-
-	/**
-	* Unstar a post
-	* @param integer $post_id The post ID to unstar
-	*/
-	public function unstarPost($post_id=null) {
-		return $this->httpReq('delete',$this->_baseUrl.'posts/'.urlencode($post_id).'/star');
-	}
-
-	/**
-	* List the posts starred by the current user
-	* @param array $params An associative array of optional general parameters.
-	* This will likely change as the API evolves, as of this writing allowed keys
-	* are:	count, before_id, since_id, include_muted, include_deleted,
-	* include_directed_posts, and include_annotations.
-	* See https://github.com/appdotnet/api-spec/blob/master/resources/posts.md#general-parameters
-	* @return array An array of associative arrays, each representing a single
-	* user who has starred a post
-	*/
-	public function getStarred($user_id='me', $params = array()) {
-		return $this->httpReq('get',$this->_baseUrl.'users/'.urlencode($user_id).'/stars'
-					.'?'.$this->buildQueryString($params));
-	}
-
-	/**
-	* List the users who have starred a post
-	* @param integer $post_id the post ID to get stars from
-	* @return array An array of associative arrays, each representing one user.
-	*/
-	public function getStars($post_id=null) {
-		return $this->httpReq('get',$this->_baseUrl.'posts/'.urlencode($post_id).'/stars');
-	}
-
-	/**
-	 * Returns an array of User objects of users who reposted the specified post.
-	 * @param integer $post_id the post ID to
-	 * @return array An array of associative arrays, each representing a single
-	 * user who reposted $post_id
-	 */
-	public function getReposters($post_id){
-		return $this->httpReq('get',$this->_baseUrl.'posts/'.urlencode($post_id).'/reposters');
-	}
-
-	/**
-	 * Repost an existing Post object.
-	 * @param integer $post_id The id of the post
-	 * @return not a clue
-	 */
-	public function repost($post_id){
-		return $this->httpReq('post',$this->_baseUrl.'posts/'.urlencode($post_id).'/repost');
-	}
-
-	/**
-	 * Delete a post that the user has reposted.
-	 * @param integer $post_id The id of the post
-	 * @return not a clue
-	 */
-	public function deleteRepost($post_id){
-		return $this->httpReq('delete',$this->_baseUrl.'posts/'.urlencode($post_id).'/repost');
-	}
-
-	/**
-	* List the posts who match a specific search term
-	* @param array $params a list of filter, search query, and general Post parameters
-	* see: https://developers.app.net/reference/resources/post/search/
-	* @param string $query The search query. Supports
-	* normal search terms. Searches post text.
-	* @return array An array of associative arrays, each representing one post.
-	* or false on error
-	*/
-	public function searchPosts($params = array(), $query='', $order='default') {
-		if (!is_array($params)) {
-			return false;
-		}
-		if (!empty($query)) {
-			$params['query']=$query;
-		}
-		if ($order=='default') {
-			if (!empty($query)) {
-				$params['order']='score';
-			} else {
-				$params['order']='id';
-		}
-		}
-		return $this->httpReq('get',$this->_baseUrl.'posts/search?'.$this->buildQueryString($params));
-	}
-
-
-	/**
-	* List the users who match a specific search term
-	* @param string $search The search query. Supports @username or #tag searches as
-	* well as normal search terms. Searches username, display name, bio information.
-	* Does not search posts.
-	* @return array An array of associative arrays, each representing one user.
-	*/
-	public function searchUsers($search="") {
-		return $this->httpReq('get',$this->_baseUrl.'users/search?q='.urlencode($search));
-	}
-
-	/**
-	 * Return the 20 most recent posts for a stream using a valid Token
-	 * @param array $params An associative array of optional general parameters.
-	 * This will likely change as the API evolves, as of this writing allowed keys
-	 * are: count, before_id, since_id, include_muted, include_deleted,
-	 * include_directed_posts, and include_annotations.
-	 * @return An array of associative arrays, each representing a single post.
-	 */
-	public function getTokenStream($params = array()) {
-		if ($params['access_token']) {
-			return $this->httpReq('get',$this->_baseUrl.'posts/stream?'.$this->buildQueryString($params),$params);
-		} else {
-			return $this->httpReq('get',$this->_baseUrl.'posts/stream?'.$this->buildQueryString($params));
-		}
-	}
-
-	/**
-	 * Get a user object by username
-	 * @param string $name the @name to get
-	 * @return array representing one user
-	 */
-	public function getUserByName($name=null) {
-		return $this->httpReq('get',$this->_baseUrl.'users/@'.$name);
-	}
-
-	/**
-	* Return the 20 most recent Posts from the current User's personalized stream
-	* and mentions stream merged into one stream.
-	* @param array $params An associative array of optional general parameters.
-	* This will likely change as the API evolves, as of this writing allowed keys
-	* are: count, before_id, since_id, include_muted, include_deleted,
-	* include_directed_posts, and include_annotations.
-	* @return An array of associative arrays, each representing a single post.
-	*/
-	public function getUserUnifiedStream($params = array()) {
-		return $this->httpReq('get',$this->_baseUrl.'posts/stream/unified?'.$this->buildQueryString($params));
-	}
-
-	/**
-	 * Update Profile Data via JSON
-	 * @data array containing user descriptors
-	 */
-	public function updateUserData($data = array(), $params = array()) {
-		$json = json_encode($data);
-		return $this->httpReq('put',$this->_baseUrl.'users/me'.'?'.
-						$this->buildQueryString($params), $json, 'application/json');
-	}
-
-	/**
-	 * Update a user image
-	 * @which avatar|cover
-	 * @image path reference to image
-	 */
-	protected function updateUserImage($which = 'avatar', $image = null) {
-		$data = array($which=>"@$image");
-		return $this->httpReq('post-raw',$this->_baseUrl.'users/me/'.$which, $data, 'multipart/form-data');
-	}
-
-	public function updateUserAvatar($avatar = null) {
-		if($avatar != null)
-			return $this->updateUserImage('avatar', $avatar);
-	}
-
-	public function updateUserCover($cover = null) {
-		if($cover != null)
-			return $this->updateUserImage('cover', $cover);
-	}
-
-	/**
-	 * update stream marker
-	 */
-	public function updateStreamMarker($data = array()) {
-		$json = json_encode($data);
-		return $this->httpReq('post',$this->_baseUrl.'posts/marker', $json, 'application/json');
-	}
-
-	/**
-	 * get a page of current user subscribed channels
-	 */
-	public function getUserSubscriptions($params = array()) {
-		return $this->httpReq('get',$this->_baseUrl.'channels?'.$this->buildQueryString($params));
-	}
-
-	/**
-	 * get user channels
-	 */
-	public function getMyChannels($params = array()) {
-		return $this->httpReq('get',$this->_baseUrl.'channels/me?'.$this->buildQueryString($params));
-	}
-
-	/**
-	 * create a channel
-	 * note: you cannot create a channel with type=net.app.core.pm (see createMessage)
-	 */
-	public function createChannel($data = array()) {
-		$json = json_encode($data);
-		return $this->httpReq('post',$this->_baseUrl.'channels'.($pm?'/pm/messsages':''), $json, 'application/json');
-	}
-
-	/**
-	 * get channelid info
-	 */
-	public function getChannel($channelid, $params = array()) {
-		return $this->httpReq('get',$this->_baseUrl.'channels/'.$channelid.'?'.$this->buildQueryString($params));
-	}
-
-	/**
-	 * get multiple channels' info by an array of channelids
-	 */
-	public function getChannels($channels, $params = array()) {
-		return $this->httpReq('get',$this->_baseUrl.'channels?ids='.join(',',$channels).'&'.$this->buildQueryString($params));
-	}
-
-	/**
-	 * update channelid
-	 */
-	public function updateChannel($channelid, $data = array()) {
-		$json = json_encode($data);
-		return $this->httpReq('put',$this->_baseUrl.'channels/'.$channelid, $json, 'application/json');
-	}
-
-	/**
-	 * subscribe from channelid
-	 */
-	public function channelSubscribe($channelid) {
-		return $this->httpReq('post',$this->_baseUrl.'channels/'.$channelid.'/subscribe');
-	}
-
-	/**
-	 * unsubscribe from channelid
-	 */
-	public function channelUnsubscribe($channelid) {
-		return $this->httpReq('delete',$this->_baseUrl.'channels/'.$channelid.'/subscribe');
-	}
-
-	/**
-	 * get all user objects subscribed to channelid
-	 */
-	public function getChannelSubscriptions($channelid, $params = array()) {
-		return $this->httpReq('get',$this->_baseUrl.'channel/'.$channelid.'/subscribers?'.$this->buildQueryString($params));
-	}
-
-	/**
-	 * get all user IDs subscribed to channelid
-	 */
-	public function getChannelSubscriptionsById($channelid) {
-		return $this->httpReq('get',$this->_baseUrl.'channel/'.$channelid.'/subscribers/ids');
-	}
-
-
-	/**
-	 * get a page of messages in channelid
-	 */
-	public function getMessages($channelid, $params = array()) {
-		return $this->httpReq('get',$this->_baseUrl.'channels/'.$channelid.'/messages?'.$this->buildQueryString($params));
-	}
-
-	/**
-	 * create message
-	 * @param $channelid numeric or "pm" for auto-chanenl (type=net.app.core.pm)
-	 * @param $data array('text'=>'YOUR_MESSAGE') If a type=net.app.core.pm, then "destinations" key can be set to address as an array of people to send this PM too
-	 */
-	public function createMessage($channelid,$data) {
-		$json = json_encode($data);
-		return $this->httpReq('post',$this->_baseUrl.'channels/'.$channelid.'/messages', $json, 'application/json');
-	}
-
-	/**
-	 * get message
-	 */
-	public function getMessage($channelid,$messageid) {
-		return $this->httpReq('get',$this->_baseUrl.'channels/'.$channelid.'/messages/'.$messageid);
-	}
-
-	/**
-	 * delete messsage
-	 */
-	public function deleteMessage($channelid,$messageid) {
-		return $this->httpReq('delete',$this->_baseUrl.'channels/'.$channelid.'/messages/'.$messageid);
-	}
-
-
-	/**
-	 * Get Application Information
-	 */
-	public function getAppTokenInfo() {
-		// requires appAccessToken
-		if (!$this->_appAccessToken) {
-			$this->getAppAccessToken();
-		}
-		// ensure request is made with our appAccessToken
-		$params['access_token']=$this->_appAccessToken;
-		return $this->httpReq('get',$this->_baseUrl.'token',$params);
-	}
-
-	/**
-	 * Get User Information
-	 */
-	public function getUserTokenInfo() {
-		return $this->httpReq('get',$this->_baseUrl.'token');
-	}
-
-	/**
-	 * Get Application Authorized User IDs
-	 */
-	public function getAppUserIDs() {
-		// requires appAccessToken
-		if (!$this->_appAccessToken) {
-			$this->getAppAccessToken();
-		}
-		// ensure request is made with our appAccessToken
-		$params['access_token']=$this->_appAccessToken;
-		return $this->httpReq('get',$this->_baseUrl.'apps/me/tokens/user_ids',$params);
-	}
-
-	/**
-	 * Get Application Authorized User Tokens
-	 */
-	public function getAppUserTokens() {
-		// requires appAccessToken
-		if (!$this->_appAccessToken) {
-			$this->getAppAccessToken();
-		}
-		// ensure request is made with our appAccessToken
-		$params['access_token']=$this->_appAccessToken;
-		return $this->httpReq('get',$this->_baseUrl.'apps/me/tokens',$params);
-	}
-
-	/**
-	 * Fetch an Identity-Delegate-Token for the specified app client id
-	 * @link https://developers.app.net/reference/authentication/identity-delegation/
-	 */
-	public function getDelegateToken($clientId) {
-		// if there's no access token set, and they're returning from
-		// the auth page with a code, use the code to get a token
-		if (!$this->_accessToken) {
-			throw new AppDotNetException('You must call getAccessToken() or setAccessToken() before calling getDelegateToken()');
-		}
-
-		// construct the necessary elements to get a token
-		$data = array(
-			'delegate_client_id'=>$clientId,
-			'grant_type'=>'delegate',
-		);
-
-		// try and fetch the token with the above data
-		return $this->httpReq('post',$this->_authUrl.'access_token', $data);
-	}
-
-	/**
-	 * Verify an Identity-Delegate-Token
-	 * @link https://developers.app.net/reference/authentication/identity-delegation/
-	 */
-	public function verifyDelegateToken($token) {
-		// requires appAccessToken
-		if (!$this->_appAccessToken) {
-			$this->getAppAccessToken();
-		}
-		$params['delegate_token']=$token;
-		return $this->httpReq('get',$this->_baseUrl.'token',$params);
-	}
-
-	public function getLastRequest() {
-		return $this->_last_request;
-	}
-	public function getLastResponse() {
-		return $this->_last_response;
-	}
-
-	/**
-	 * Registers your function (or an array of object and method) to be called
-	 * whenever an event is received via an open app.net stream. Your function
-	 * will receive a single parameter, which is the object wrapper containing
-	 * the meta and data.
-	 * @param mixed A PHP callback (either a string containing the function name,
-	 * or an array where the first element is the class/object and the second
-	 * is the method).
-	 */
-	public function registerStreamFunction($function) {
-		$this->_streamCallback = $function;
-	}
-
-	/**
-	 * Opens a stream that's been created for this user/app and starts sending
-	 * events/objects to your defined callback functions. You must define at
-	 * least one callback function before opening a stream.
-	 * @param mixed $stream Either a stream ID or the endpoint of a stream
-	 * you've already created. This stream must exist and must be valid for
-	 * your current access token. If you pass a stream ID, the library will
-	 * make an API call to get the endpoint.
-	 *
-	 * This function will return immediately, but your callback functions
-	 * will continue to receive events until you call closeStream() or until
-	 * App.net terminates the stream from their end with an error.
-	 *
-	 * If you're disconnected due to a network error, the library will
-	 * automatically attempt to reconnect you to the same stream, no action
-	 * on your part is necessary for this. However if the app.net API returns
-	 * an error, a reconnection attempt will not be made.
-	 *
-	 * Note there is no closeStream, because once you open a stream you
-	 * can't stop it (unless you exit() or die() or throw an uncaught
-	 * exception, or something else that terminates the script).
-	 * @return boolean True
-	 * @see createStream()
-	 */
-	public function openStream($stream) {
-		// if there's already a stream running, don't allow another
-		if ($this->_currentStream) {
-			throw new AppDotNetException('There is already a stream being consumed, only one stream can be consumed per AppDotNetStream instance');
-		}
-		// must register a callback (or the exercise is pointless)
-		if (!$this->_streamCallback) {
-			throw new AppDotNetException('You must define your callback function using registerStreamFunction() before calling openStream');
-		}
-		// if the stream is a numeric value, get the stream info from the api
-		if (is_numeric($stream)) {
-			$stream = $this->getStream($stream);
-			$this->_streamUrl = $stream['endpoint'];
-		}
-		else {
-			$this->_streamUrl = $stream;
-		}
-		// continue doing this until we get an error back or something...?
-		$this->httpStream('get',$this->_streamUrl);
-
-		return true;
-	}
-
-	/**
-	 * Close the currently open stream.
-	 * @return true;
-	 */
-	public function closeStream() {
-		if (!$this->_lastStreamActivity) {
-			// never opened
-			return;
-		}
-		if (!$this->_multiStream) {
-			throw new AppDotNetException('You must open a stream before calling closeStream()');
-		}
-		curl_close($this->_currentStream);
-		curl_multi_remove_handle($this->_multiStream,$this->_currentStream);
-		curl_multi_close($this->_multiStream);
-		$this->_currentStream = null;
-		$this->_multiStream = null;
-	}
-
-	/**
-	 * Retrieve all streams for the current access token.
-	 * @return array An array of stream definitions.
-	 */
-	public function getAllStreams() {
-		return $this->httpReq('get',$this->_baseUrl.'streams');
-	}
-
-	/**
-	 * Returns a single stream specified by a stream ID. The stream must have been
-	 * created with the current access token.
-	 * @return array A stream definition
-	 */
-	public function getStream($streamId) {
-		return $this->httpReq('get',$this->_baseUrl.'streams/'.urlencode($streamId));
-	}
-
-	/**
-	 * Creates a stream for the current app access token.
-	 *
-	 * @param array $objectTypes The objects you want to retrieve data for from the
-	 * stream. At time of writing these can be 'post', 'star', and/or 'user_follow'.
-	 * If you don't specify, all events will be retrieved.
-	 */
-	public function createStream($objectTypes=null) {
-		// default object types to everything
-		if (is_null($objectTypes)) {
-			$objectTypes = array('post','star','user_follow');
-		}
-		$data = array(
-			'object_types'=>$objectTypes,
-			'type'=>'long_poll',
-		);
-		$data = json_encode($data);
-		$response = $this->httpReq('post',$this->_baseUrl.'streams',$data,'application/json');
-		return $response;
-	}
-
-	/**
-	 * Update stream for the current app access token
-	 *
-	 * @param integer $streamId The stream ID to update. This stream must have been
-	 * created by the current access token.
-	 * @param array $data allows object_types, type, filter_id and key to be updated. filter_id/key can be omitted
-	 */
-	public function updateStream($streamId,$data) {
-		// objectTypes is likely required
-		if (is_null($data['object_types'])) {
-			$data['object_types'] = array('post','star','user_follow');
-		}
-		// type can still only be long_poll
-		if (is_null($data['type'])) {
-			 $data['type']='long_poll';
-		}
-		$data = json_encode($data);
-		$response = $this->httpReq('put',$this->_baseUrl.'streams/'.urlencode($streamId),$data,'application/json');
-		return $response;
-	 }
-
-	/**
-	 * Deletes a stream if you no longer need it.
-	 *
-	 * @param integer $streamId The stream ID to delete. This stream must have been
-	 * created by the current access token.
-	 */
-	public function deleteStream($streamId) {
-		return $this->httpReq('delete',$this->_baseUrl.'streams/'.urlencode($streamId));
-	}
-
-	/**
-	 * Deletes all streams created by the current access token.
-	 */
-	public function deleteAllStreams() {
-		return $this->httpReq('delete',$this->_baseUrl.'streams');
-	}
-
-	/**
-	 * Internal function used to process incoming chunks from the stream. This is only
-	 * public because it needs to be accessed by CURL. Do not call or use this function
-	 * in your own code.
-	 * @ignore
-	 */
-	public function httpStreamReceive($ch,$data) {
-		$this->_lastStreamActivity = time();
-		$this->_streamBuffer .= $data;
-		if (!$this->_streamHeaders) {
-			$pos = strpos($this->_streamBuffer,"\r\n\r\n");
-			if ($pos!==false) {
-				$this->_streamHeaders = substr($this->_streamBuffer,0,$pos);
-				$this->_streamBuffer = substr($this->_streamBuffer,$pos+4);
-			}
-		}
-		else {
-			$pos = strpos($this->_streamBuffer,"\r\n");
-			while ($pos!==false) {
-				$command = substr($this->_streamBuffer,0,$pos);
-				$this->_streamBuffer = substr($this->_streamBuffer,$pos+2);
-				$command = json_decode($command,true);
-				if ($command) {
-					call_user_func($this->_streamCallback,$command);
-				}
-				$pos = strpos($this->_streamBuffer,"\r\n");
-			}
-		}
-		return strlen($data);
-	}
-
-	/**
-	 * Opens a long lived HTTP connection to the app.net servers, and sends data
-	 * received to the httpStreamReceive function. As a general rule you should not
-	 * directly call this method, it's used by openStream().
-	 */
-	protected function httpStream($act, $req, $params=array(),$contentType='application/x-www-form-urlencoded') {
-		if ($this->_currentStream) {
-			throw new AppDotNetException('There is already an open stream, you must close the existing one before opening a new one');
-		}
-		$headers = array();
-		$this->_streamBuffer = '';
-		if ($this->_accessToken) {
-			$headers[] = 'Authorization: Bearer '.$this->_accessToken;
-		}
-		$this->_currentStream = curl_init($req);
-		curl_setopt($this->_currentStream, CURLOPT_HTTPHEADER, $headers);
-		curl_setopt($this->_currentStream, CURLOPT_RETURNTRANSFER, true);
-		curl_setopt($this->_currentStream, CURLINFO_HEADER_OUT, true);
-		curl_setopt($this->_currentStream, CURLOPT_HEADER, true);
-		if ($this->_sslCA) {
-			curl_setopt($this->_currentStream, CURLOPT_CAINFO, $this->_sslCA);
-		}
-		// every time we receive a chunk of data, forward it to httpStreamReceive
-		curl_setopt($this->_currentStream, CURLOPT_WRITEFUNCTION, array($this, "httpStreamReceive"));
-
-		// curl_exec($ch);
-		// return;
-
-		$this->_multiStream = curl_multi_init();
-		$this->_lastStreamActivity = time();
-		curl_multi_add_handle($this->_multiStream,$this->_currentStream);
-	}
-
-	public function reconnectStream() {
-		$this->closeStream();
-		$this->_connectFailCounter++;
-		// if we've failed a few times, back off
-		if ($this->_connectFailCounter>1) {
-			$sleepTime = pow(2,$this->_connectFailCounter);
-			// don't sleep more than 60 seconds
-			if ($sleepTime>60) {
-				$sleepTime = 60;
-			}
-			sleep($sleepTime);
-		}
-		$this->httpStream('get',$this->_streamUrl);
-	}
-
-	/**
-	 * Process an open stream for x microseconds, then return. This is useful if you want
-	 * to be doing other things while processing the stream. If you just want to
-	 * consume the stream without other actions, you can call processForever() instead.
-	 * @param float @microseconds The number of microseconds to process for before
-	 * returning. There are 1,000,000 microseconds in a second.
-	 *
-	 * @return void
-	 */
-	public function processStream($microseconds=null) {
-		if (!$this->_multiStream) {
-			throw new AppDotNetException('You must open a stream before calling processStream()');
-		}
-		$start = microtime(true);
-		$active = null;
-		$inQueue = null;
-		$sleepFor = 0;
-		do {
-			// if we haven't received anything within 5.5 minutes, reconnect
-			// keepalives are sent every 5 minutes (measured on 2013-3-12 by @ryantharp)
-			if (time()-$this->_lastStreamActivity>=330) {
-				$this->reconnectStream();
-			}
-			curl_multi_exec($this->_multiStream, $active);
-			if (!$active) {
-				$httpCode = curl_getinfo($this->_currentStream,CURLINFO_HTTP_CODE);
-				// don't reconnect on 400 errors
-				if ($httpCode>=400 && $httpCode<=499) {
-					throw new AppDotNetException('Received HTTP error '.$httpCode.' check your URL and credentials before reconnecting');
-				}
-				$this->reconnectStream();
-			}
-			// sleep for a max of 2/10 of a second
-			$timeSoFar = (microtime(true)-$start)*1000000;
-			$sleepFor = $this->streamingSleepFor;
-			if ($timeSoFar+$sleepFor>$microseconds) {
-				$sleepFor = $microseconds - $timeSoFar;
-			}
-
-			if ($sleepFor>0) {
-				usleep($sleepFor);
-			}
-		} while ($timeSoFar+$sleepFor<$microseconds);
-	}
-
-	/**
-	 * Process an open stream forever. This function will never return, if you
-	 * want to perform other actions while consuming the stream, you should use
-	 * processFor() instead.
-	 * @return void This function will never return
-	 * @see processFor();
-	 */
-	public function processStreamForever() {
-		while (true) {
-			$this->processStream(600);
-		}
-	}
-
-
-	/**
-	 * Upload a file to a user's file store
-	 * @param string $file A string containing the path of the file to upload.
-	 * @param array $data Additional data about the file you're uploading. At the
-	 * moment accepted keys are: mime-type, kind, type, name, public and annotations.
-	 * - If you don't specify mime-type, ADNPHP will attempt to guess the mime type
-	 * based on the file, however this isn't always reliable.
-	 * - If you don't specify kind ADNPHP will attempt to determine if the file is
-	 * an image or not.
-	 * - If you don't specify name, ADNPHP will use the filename of the first
-	 * parameter.
-	 * - If you don't specify public, your file will be uploaded as a private file.
-	 * - Type is REQUIRED.
-	 * @param array $params An associative array of optional general parameters.
-	 * This will likely change as the API evolves, as of this writing allowed keys
-	 * are: include_annotations|include_file_annotations.
-	 * @return array An associative array representing the file
-	 */
-	public function createFile($file, $data, $params=array()) {
-		if (!$file) {
-			throw new AppDotNetException('You must specify a path to a file');
-		}
-		if (!file_exists($file)) {
-			throw new AppDotNetException('File path specified does not exist');
-		}
-		if (!is_readable($file)) {
-			throw new AppDotNetException('File path specified is not readable');
-		}
-
-		if (!$data) {
-			$data = array();
-		}
-
-		if (!array_key_exists('type',$data) || !$data['type']) {
-			throw new AppDotNetException('Type is required when creating a file');
-		}
-
-		if (!array_key_exists('name',$data)) {
-			$data['name'] = basename($file);
-		}
-
-		if (array_key_exists('mime-type',$data)) {
-			$mimeType = $data['mime-type'];
-			unset($data['mime-type']);
-		}
-		else {
-			$mimeType = null;
-		}
-		if (!array_key_exists('kind',$data)) {
-			$test = @getimagesize($path);
-			if ($test && array_key_exists('mime',$test)) {
-				$data['kind'] = 'image';
-				if (!$mimeType) {
-					$mimeType = $test['mime'];
-				}
-			}
-			else {
-				$data['kind'] = 'other';
-			}
-		}
-		if (!$mimeType) {
-			$finfo = finfo_open(FILEINFO_MIME_TYPE);
-			$mimeType = finfo_file($finfo, $file);
-			finfo_close($finfo);
-		}
-		if (!$mimeType) {
-			throw new AppDotNetException('Unable to determine mime type of file, try specifying it explicitly');
-		}
-		if (!array_key_exists('public',$data) || !$data['public']) {
-			$public = false;
-		}
-		else {
-			$public = true;
-		}
-
-		$data['content'] = new CurlFile($file, $mimeType);
-		return $this->httpReq('post-raw',$this->_baseUrl.'files', $data, 'multipart/form-data');
-	}
-
-
-	public function createFilePlaceholder($file = null, $params=array()) {
-		$name = basename($file);
-		$data = array('annotations' => $params['annotations'], 'kind' => $params['kind'],
-				'name' => $name, 'type' => $params['metadata']);
-		$json = json_encode($data);
-		return $this->httpReq('post',$this->_baseUrl.'files', $json, 'application/json');
-	}
-
-	public function updateFileContent($fileid, $file) {
-
-		$data = file_get_contents($file);
-		$finfo = finfo_open(FILEINFO_MIME_TYPE);
-		$mime = finfo_file($finfo, $file);
-		finfo_close($finfo);
-
-		return $this->httpReq('put',$this->_baseUrl.'files/' . $fileid
-						.'/content', $data, $mime);
-	}
-
-		/**
-		 * Allows for file rename and annotation changes.
-		 * @param integer $file_id The ID of the file to update
-		 * @param array $params An associative array of file parameters.
-		 * @return array An associative array representing the updated file
-		*/
-		public function updateFile($file_id=null, $params=array()) {
-			$data = array('annotations' => $params['annotations'] , 'name' => $params['name']);
-			$json = json_encode($data);
-			return $this->httpReq('put',$this->_baseUrl.'files/'.urlencode($file_id), $json, 'application/json');
-		}
-
-	/**
-	 * Returns a specific File.
-	 * @param integer $file_id The ID of the file to retrieve
-	 * @param array $params An associative array of optional general parameters.
-	 * This will likely change as the API evolves, as of this writing allowed keys
-	 * are: include_annotations|include_file_annotations.
-	 * @return array An associative array representing the file
-	 */
-	public function getFile($file_id=null,$params = array()) {
-		return $this->httpReq('get',$this->_baseUrl.'files/'.urlencode($file_id)
-					.'?'.$this->buildQueryString($params));
-	}
-
-	public function getFileContent($file_id=null,$params = array()) {
-		return $this->httpReq('get',$this->_baseUrl.'files/'.urlencode($file_id)
-					.'/content?'.$this->buildQueryString($params));
-	}
-
-	/** $file_key : derived_file_key */
-	public function getDerivedFileContent($file_id=null,$file_key=null,$params = array()) {
-		return $this->httpReq('get',$this->_baseUrl.'files/'.urlencode($file_id)
-					.'/content/'.urlencode($file_key)
-					.'?'.$this->buildQueryString($params));
-	}
-
-	/**
-	 * Returns file objects.
-	 * @param array $file_ids The IDs of the files to retrieve
-	 * @param array $params An associative array of optional general parameters.
-	 * This will likely change as the API evolves, as of this writing allowed keys
-	 * are: include_annotations|include_file_annotations.
-	 * @return array An associative array representing the file data.
-	 */
-	public function getFiles($file_ids=array(), $params = array()) {
-		$ids = '';
-		foreach($file_ids as $id) {
-			$ids .= $id . ',';
-		}
-		$params['ids'] = substr($ids, 0, -1);
-		return $this->httpReq('get',$this->_baseUrl.'files'
-					.'?'.$this->buildQueryString($params));
-	}
-
-	/**
-	 * Returns a user's file objects.
-	 * @param array $params An associative array of optional general parameters.
-	 * This will likely change as the API evolves, as of this writing allowed keys
-	 * are: include_annotations|include_file_annotations|include_user_annotations.
-	 * @return array An associative array representing the file data.
-	 */
-	public function getUserFiles($params = array()) {
-		return $this->httpReq('get',$this->_baseUrl.'users/me/files'
-						.'?'.$this->buildQueryString($params));
-	}
-
-	/**
-	 * Delete a File. The current user must be the same user who created the File.
-	 * It returns the deleted File on success.
-	 * @param integer $file_id The ID of the file to delete
-	 * @return array An associative array representing the file that was deleted
-	 */
-	public function deleteFile($file_id=null) {
-		return $this->httpReq('delete',$this->_baseUrl.'files/'.urlencode($file_id));
-	}
-
-}
-
-class AppDotNetException extends Exception {}
->>>>>>> 6b5ab0d6
+<?php
+/**
+ * AppDotNet.php
+ * App.net PHP library
+ * https://github.com/jdolitsky/AppDotNetPHP
+ *
+ * This class handles a lower level type of access to App.net. It's ideal
+ * for command line scripts and other places where you want full control
+ * over what's happening, and you're at least a little familiar with oAuth.
+ *
+ * Alternatively you can use the EZAppDotNet class which automatically takes
+ * care of a lot of the details like logging in, keeping track of tokens,
+ * etc. EZAppDotNet assumes you're accessing App.net via a browser, whereas
+ * this class tries to make no assumptions at all.
+ */
+class AppDotNet {
+
+	protected $_baseUrl = 'https://api.app.net/';
+	protected $_authUrl = 'https://account.app.net/oauth/';
+
+	private $_authPostParams=array();
+
+	// stores the access token after login
+	private $_accessToken = null;
+
+	// stores the App access token if we have it
+	private $_appAccessToken = null;
+
+	// stores the user ID returned when fetching the auth token
+	private $_user_id = null;
+
+	// stores the username returned when fetching the auth token
+	private $_username = null;
+
+	// The total number of requests you're allowed within the alloted time period
+	private $_rateLimit = null;
+
+	// The number of requests you have remaining within the alloted time period
+	private $_rateLimitRemaining = null;
+
+	// The number of seconds remaining in the alloted time period
+	private $_rateLimitReset = null;
+
+	// The scope the user has
+	private $_scope = null;
+
+	// token scopes
+	private $_scopes=array();
+
+	// debug info
+	private $_last_request = null;
+	private $_last_response = null;
+
+	// ssl certification
+	private $_sslCA = null;
+
+	// the callback function to be called when an event is received from the stream
+	private $_streamCallback = null;
+
+	// the stream buffer
+	private $_streamBuffer = '';
+
+	// stores the curl handler for the current stream
+	private $_currentStream = null;
+
+	// stores the curl multi handler for the current stream
+	private $_multiStream = null;
+
+	// stores the number of failed connects, so we can back off multiple failures
+	private $_connectFailCounter = 0;
+
+	// stores the most recent stream url, so we can re-connect when needed
+	private $_streamUrl = null;
+
+	// keeps track of the last time we've received a packet from the api, if it's too long we'll reconnect
+	private $_lastStreamActivity = null;
+
+	// stores the headers received when connecting to the stream
+	private $_streamHeaders = null;
+
+	// response meta max_id data
+	private $_maxid = null;
+
+	// response meta min_id data
+	private $_minid = null;
+
+	// response meta more data
+	private $_more = null;
+
+	// response stream marker data
+	private $_last_marker = null;
+
+	// strip envelope response from returned value
+	private $_stripResponseEnvelope=true;
+
+	// if processing stream_markers or any fast stream, decrease $sleepFor
+	public $streamingSleepFor=20000;
+
+	/**
+	 * Constructs an AppDotNet PHP object with the specified client ID and
+	 * client secret.
+	 * @param string $client_id The client ID you received from App.net when
+	 * creating your app.
+	 * @param string $client_secret The client secret you received from
+	 * App.net when creating your app.
+	 */
+	public function __construct($client_id,$client_secret) {
+		$this->_clientId = $client_id;
+		$this->_clientSecret = $client_secret;
+
+		// if the digicert certificate exists in the same folder as this file,
+		// remember that fact for later
+		if (file_exists(dirname(__FILE__).'/DigiCertHighAssuranceEVRootCA.pem')) {
+			$this->_sslCA = dirname(__FILE__).'/DigiCertHighAssuranceEVRootCA.pem';
+		}
+	}
+
+	/**
+	 * Set whether or not to strip Envelope Response (meta) information
+	 * This option will be deprecated in the future. Is it to allow
+	 * a stepped migration path between code expecting the old behavior
+	 * and new behavior. When not stripped, you still can use the proper
+	 * method to pull the meta information. Please start converting your code ASAP
+	 */
+	public function includeResponseEnvelope() {
+		$this->_stripResponseEnvelope=false;
+	}
+
+	/**
+	 * Construct the proper Auth URL for the user to visit and either grant
+	 * or not access to your app. Usually you would place this as a link for
+	 * the user to client, or a redirect to send them to the auth URL.
+	 * Also can be called after authentication for additional scopes
+	 * @param string $callbackUri Where you want the user to be directed
+	 * after authenticating with App.net. This must be one of the URIs
+	 * allowed by your App.net application settings.
+	 * @param array $scope An array of scopes (permissions) you wish to obtain
+	 * from the user. Currently options are stream, email, write_post, follow,
+	 * messages, and export. If you don't specify anything, you'll only receive
+	 * access to the user's basic profile (the default).
+	 */
+	public function getAuthUrl($callback_uri,$scope=null) {
+
+		// construct an authorization url based on our client id and other data
+		$data = array(
+			'client_id'=>$this->_clientId,
+			'response_type'=>'code',
+			'redirect_uri'=>$callback_uri,
+		);
+
+		$url = $this->_authUrl;
+		if ($this->_accessToken) {
+			$url .= 'authorize?';
+		} else {
+			$url .= 'authenticate?';
+		}
+		$url .= $this->buildQueryString($data);
+
+		if ($scope) {
+			$url .= '&scope='.implode('+',$scope);
+		}
+
+		// return the constructed url
+		return $url;
+	}
+
+	/**
+	 * Call this after they return from the auth page, or anytime you need the
+	 * token. For example, you could store it in a database and use
+	 * setAccessToken() later on to return on behalf of the user.
+	 */
+	public function getAccessToken($callback_uri) {
+		// if there's no access token set, and they're returning from
+		// the auth page with a code, use the code to get a token
+		if (!$this->_accessToken && isset($_GET['code']) && $_GET['code']) {
+
+			// construct the necessary elements to get a token
+			$data = array(
+				'client_id'=>$this->_clientId,
+				'client_secret'=>$this->_clientSecret,
+				'grant_type'=>'authorization_code',
+				'redirect_uri'=>$callback_uri,
+				'code'=>$_GET['code']
+			);
+
+			// try and fetch the token with the above data
+			$res = $this->httpReq('post',$this->_authUrl.'access_token', $data);
+
+			// store it for later
+			$this->_accessToken = $res['access_token'];
+			$this->_username = $res['username'];
+			$this->_user_id = $res['user_id'];
+		}
+
+		// return what we have (this may be a token, or it may be nothing)
+		return $this->_accessToken;
+	}
+
+	/**
+	 * Check the scope of current token to see if it has required scopes
+	 * has to be done after a check
+	 */
+	public function checkScopes($app_scopes) {
+		if (!count($this->_scopes)) {
+			return -1; // _scope is empty
+		}
+		$missing=array();
+		foreach($app_scopes as $scope) {
+			if (!in_array($scope,$this->_scopes)) {
+				if ($scope=='public_messages') {
+					// messages works for public_messages
+					if (in_array('messages',$this->_scopes)) {
+						// if we have messages in our scopes
+						continue;
+					}
+				}
+				$missing[]=$scope;
+			}
+		}
+		// identify the ones missing
+		if (count($missing)) {
+			// do something
+			return $missing;
+		}
+		return 0; // 0 missing
+	 }
+
+	/**
+	 * Set the access token (eg: after retrieving it from offline storage)
+	 * @param string $token A valid access token you're previously received
+	 * from calling getAccessToken().
+	 */
+	public function setAccessToken($token) {
+		$this->_accessToken = $token;
+	}
+
+	/**
+	 * Deauthorize the current token (delete your authorization from the API)
+	 * Generally this is useful for logging users out from a web app, so they
+	 * don't get automatically logged back in the next time you redirect them
+	 * to the authorization URL.
+	 */
+	public function deauthorizeToken() {
+		return $this->httpReq('delete',$this->_baseUrl.'token');
+	}
+
+	/**
+	 * Retrieve an app access token from the app.net API. This allows you
+	 * to access the API without going through the user access flow if you
+	 * just want to (eg) consume global. App access tokens are required for
+	 * some actions (like streaming global). DO NOT share the return value
+	 * of this function with any user (or save it in a cookie, etc). This
+	 * is considered secret info for your app only.
+	 * @return string The app access token
+	 */
+	public function getAppAccessToken() {
+
+		// construct the necessary elements to get a token
+		$data = array(
+			'client_id'=>$this->_clientId,
+			'client_secret'=>$this->_clientSecret,
+			'grant_type'=>'client_credentials',
+		);
+
+		// try and fetch the token with the above data
+		$res = $this->httpReq('post',$this->_authUrl.'access_token', $data);
+
+		// store it for later
+		$this->_appAccessToken = $res['access_token'];
+		$this->_accessToken = $res['access_token'];
+		$this->_username = null;
+		$this->_user_id = null;
+
+		return $this->_accessToken;
+	}
+
+	/**
+	 * Returns the total number of requests you're allowed within the
+	 * alloted time period.
+	 * @see getRateLimitReset()
+	 */
+	public function getRateLimit() {
+		return $this->_rateLimit;
+	}
+
+	/**
+	 * The number of requests you have remaining within the alloted time period
+	 * @see getRateLimitReset()
+	 */
+	public function getRateLimitRemaining() {
+		return $this->_rateLimitRemaining;
+	}
+
+	/**
+	 * The number of seconds remaining in the alloted time period.
+	 * When this time is up you'll have getRateLimit() available again.
+	 */
+	public function getRateLimitReset() {
+		return $this->_rateLimitReset;
+	}
+
+	/**
+	 * The scope the user has
+	 */
+	public function getScope() {
+		return $this->_scope;
+	}
+
+	/**
+	 * Internal function, parses out important information App.net adds
+	 * to the headers.
+	 */
+	protected function parseHeaders($response) {
+		// take out the headers
+		// set internal variables
+		// return the body/content
+		$this->_rateLimit = null;
+		$this->_rateLimitRemaining = null;
+		$this->_rateLimitReset = null;
+		$this->_scope = null;
+
+		$response = explode("\r\n\r\n",$response,2);
+		$headers = $response[0];
+
+		if($headers == 'HTTP/1.1 100 Continue') {
+			$response = explode("\r\n\r\n",$response[1],2);
+			$headers = $response[0];
+		}
+
+		if (isset($response[1])) {
+			$content = $response[1];
+		}
+		else {
+			$content = null;
+		}
+
+		// this is not a good way to parse http headers
+		// it will not (for example) take into account multiline headers
+		// but what we're looking for is pretty basic, so we can ignore those shortcomings
+		$headers = explode("\r\n",$headers);
+		foreach ($headers as $header) {
+			$header = explode(': ',$header,2);
+			if (count($header)<2) {
+				continue;
+			}
+			list($k,$v) = $header;
+			switch ($k) {
+				case 'X-RateLimit-Remaining':
+					$this->_rateLimitRemaining = $v;
+					break;
+				case 'X-RateLimit-Limit':
+					$this->_rateLimit = $v;
+					break;
+				case 'X-RateLimit-Reset':
+					$this->_rateLimitReset = $v;
+					break;
+				case 'X-OAuth-Scopes':
+					$this->_scope = $v;
+					$this->_scopes=explode(',',$v);
+					break;
+			}
+		}
+		return $content;
+	}
+
+	/**
+	 * Internal function. Used to turn things like TRUE into 1, and then
+	 * calls http_build_query.
+	 */
+	protected function buildQueryString($array) {
+		foreach ($array as $k=>&$v) {
+			if ($v===true) {
+				$v = '1';
+			}
+			elseif ($v===false) {
+				$v = '0';
+			}
+			unset($v);
+		}
+		return http_build_query($array);
+	}
+
+
+	/**
+	 * Internal function to handle all
+	 * HTTP requests (POST,PUT,GET,DELETE)
+	 */
+	protected function httpReq($act, $req, $params=array(),$contentType='application/x-www-form-urlencoded') {
+		$ch = curl_init($req);
+		$headers = array();
+		if($act != 'get') {
+			curl_setopt($ch, CURLOPT_POST, true);
+			// if they passed an array, build a list of parameters from it
+			if (is_array($params) && $act != 'post-raw') {
+				$params = $this->buildQueryString($params);
+			}
+			curl_setopt($ch, CURLOPT_POSTFIELDS, $params);
+			$headers[] = "Content-Type: ".$contentType;
+		}
+		if($act != 'post' && $act != 'post-raw') {
+			curl_setopt($ch, CURLOPT_CUSTOMREQUEST, strtoupper($act));
+		}
+		if($act == 'get' && isset($params['access_token'])) {
+			$headers[] = 'Authorization: Bearer '.$params['access_token'];
+		}
+		else if ($this->_accessToken) {
+			$headers[] = 'Authorization: Bearer '.$this->_accessToken;
+		}
+		curl_setopt($ch, CURLOPT_HTTPHEADER, $headers);
+		curl_setopt($ch, CURLOPT_RETURNTRANSFER, true);
+		curl_setopt($ch, CURLINFO_HEADER_OUT, true);
+		curl_setopt($ch, CURLOPT_HEADER, true);
+		if ($this->_sslCA) {
+			curl_setopt($ch, CURLOPT_CAINFO, $this->_sslCA);
+		}
+		$this->_last_response = curl_exec($ch);
+		$this->_last_request = curl_getinfo($ch,CURLINFO_HEADER_OUT);
+		$http_status = curl_getinfo($ch, CURLINFO_HTTP_CODE);
+		curl_close($ch);
+
+		if ($http_status==0) {
+			throw new AppDotNetException('Unable to connect to '.$req);
+		}
+		if ($this->_last_request===false) {
+			if (!curl_getinfo($ch,CURLINFO_SSL_VERIFYRESULT)) {
+				throw new AppDotNetException('SSL verification failed, connection terminated.');
+			}
+		}
+		if ($this->_last_response) {
+			$response = $this->parseHeaders($this->_last_response);
+			if ($response) {
+				$response = json_decode($response,true);
+
+				if (isset($response['meta'])) {
+					if (isset($response['meta']['max_id'])) {
+						$this->_maxid=$response['meta']['max_id'];
+						$this->_minid=$response['meta']['min_id'];
+					}
+					if (isset($response['meta']['more'])) {
+						$this->_more=$response['meta']['more'];
+					}
+					if (isset($response['meta']['marker'])) {
+						$this->_last_marker=$response['meta']['marker'];
+					}
+				}
+
+				// look for errors
+				if (isset($response['error'])) {
+					if (is_array($response['error'])) {
+						throw new AppDotNetException($response['error']['message'],
+										$response['error']['code']);
+					}
+					else {
+						throw new AppDotNetException($response['error']);
+					}
+				} 
+
+				// look for response migration errors
+				elseif (isset($response['meta']) && isset($response['meta']['error_message'])) {
+					throw new AppDotNetException($response['meta']['error_message'],$response['meta']['code']);
+				}
+
+			}
+		}
+
+		if ($http_status<200 || $http_status>=300) {
+			throw new AppDotNetException('HTTP error '.$http_status);
+		}
+
+		// if we've received a migration response, handle it and return data only
+		elseif ($this->_stripResponseEnvelope && isset($response['meta']) && isset($response['data'])) {
+			return $response['data'];
+		}
+
+		// else non response migration response, just return it
+		else if (isset($response)) {
+			return $response;
+		}
+
+		else {
+			throw new AppDotNetException("No response");
+		}
+	}
+
+
+	/**
+	 * Get max_id from last meta response data envelope
+	 */
+	public function getResponseMaxID() {
+		return $this->_maxid;
+	}
+
+	/**
+	 * Get min_id from last meta response data envelope
+	 */
+	public function getResponseMinID() {
+		return $this->_minid;
+	}
+
+	/**
+	 * Get more from last meta response data envelope
+	 */
+	public function getResponseMore() {
+		return $this->_more;
+	}
+
+	/**
+	 * Get marker from last meta response data envelope
+	 */
+	public function getResponseMarker() {
+		return $this->_last_marker;
+	}
+
+	/**
+	 * Fetch API configuration object
+	 */
+	public function getConfig() {
+		return $this->httpReq('get',$this->_baseUrl.'config');
+	}
+
+	/**
+	 * Return the Filters for the current user.
+	 */
+	public function getAllFilters() {
+		return $this->httpReq('get',$this->_baseUrl.'filters');
+	}
+
+	/**
+	 * Create a Filter for the current user.
+	 * @param string $name The name of the new filter
+	 * @param array $filters An associative array of filters to be applied.
+	 * This may change as the API evolves, as of this writing possible
+	 * values are: user_ids, hashtags, link_domains, and mention_user_ids.
+	 * You will need to provide at least one filter name=>value pair.
+	 */
+	public function createFilter($name='New filter', $filters=array()) {
+		$filters['name'] = $name;
+		return $this->httpReq('post',$this->_baseUrl.'filters',$filters);
+	}
+
+	/**
+	 * Returns a specific Filter object.
+	 * @param integer $filter_id The ID of the filter you wish to retrieve.
+	 */
+	public function getFilter($filter_id=null) {
+		return $this->httpReq('get',$this->_baseUrl.'filters/'.urlencode($filter_id));
+	}
+
+	/**
+	 * Delete a Filter. The Filter must belong to the current User.
+	 * @return object Returns the deleted Filter on success.
+	 */
+	public function deleteFilter($filter_id=null) {
+		return $this->httpReq('delete',$this->_baseUrl.'filters/'.urlencode($filter_id));
+	}
+
+	/**
+	 * Process user description, message or post text.
+	 * Mentions and hashtags will be parsed out of the
+	 * text, as will bare URLs. To create a link in the text without using a
+	 * bare URL, include the anchor text in the object text and include a link
+	 * entity in the function call.
+	 * @param string $text The text of the description/message/post
+	 * @param array $data An associative array of optional post data. This
+	 * will likely change as the API evolves, as of this writing allowed keys are:
+	 * reply_to, and annotations. "annotations" may be a complex object represented
+	 * by an associative array.
+	 * @param array $params An associative array of optional data to be included
+	 * in the URL (such as 'include_annotations' and 'include_machine')
+	 * @return array An associative array representing the post.
+	 */
+	public function processText($text=null, $data = array(), $params = array()) {
+		$data['text'] = $text;
+		$json = json_encode($data);
+		$qs = '';
+		if (!empty($params)) {
+			$qs = '?'.$this->buildQueryString($params);
+		}
+		return $this->httpReq('post',$this->_baseUrl.'text/process'.$qs, $json, 'application/json');
+	}
+
+	/**
+	 * Create a new Post object. Mentions and hashtags will be parsed out of the
+	 * post text, as will bare URLs. To create a link in a post without using a
+	 * bare URL, include the anchor text in the post's text and include a link
+	 * entity in the post creation call.
+	 * @param string $text The text of the post
+	 * @param array $data An associative array of optional post data. This
+	 * will likely change as the API evolves, as of this writing allowed keys are:
+	 * reply_to, and annotations. "annotations" may be a complex object represented
+	 * by an associative array.
+	 * @param array $params An associative array of optional data to be included
+	 * in the URL (such as 'include_annotations' and 'include_machine')
+	 * @return array An associative array representing the post.
+	 */
+	public function createPost($text=null, $data = array(), $params = array()) {
+		$data['text'] = $text;
+		$json = json_encode($data);
+		$qs = '';
+		if (!empty($params)) {
+			$qs = '?'.$this->buildQueryString($params);
+		}
+		return $this->httpReq('post',$this->_baseUrl.'posts'.$qs, $json, 'application/json');
+	}
+
+	/**
+	 * Returns a specific Post.
+	 * @param integer $post_id The ID of the post to retrieve
+	 * @param array $params An associative array of optional general parameters.
+	 * This will likely change as the API evolves, as of this writing allowed keys
+	 * are: include_annotations.
+	 * @return array An associative array representing the post
+	 */
+	public function getPost($post_id=null,$params = array()) {
+		return $this->httpReq('get',$this->_baseUrl.'posts/'.urlencode($post_id)
+						.'?'.$this->buildQueryString($params));
+	}
+
+	/**
+	 * Delete a Post. The current user must be the same user who created the Post.
+	 * It returns the deleted Post on success.
+	 * @param integer $post_id The ID of the post to delete
+	 * @param array An associative array representing the post that was deleted
+	 */
+	public function deletePost($post_id=null) {
+		return $this->httpReq('delete',$this->_baseUrl.'posts/'.urlencode($post_id));
+	}
+
+	/**
+	 * Retrieve the Posts that are 'in reply to' a specific Post.
+	 * @param integer $post_id The ID of the post you want to retrieve replies for.
+	 * @param array $params An associative array of optional general parameters.
+	 * This will likely change as the API evolves, as of this writing allowed keys
+	 * are:	count, before_id, since_id, include_muted, include_deleted,
+	 * include_directed_posts, and include_annotations.
+	 * @return An array of associative arrays, each representing a single post.
+	 */
+	public function getPostReplies($post_id=null,$params = array()) {
+		return $this->httpReq('get',$this->_baseUrl.'posts/'.urlencode($post_id)
+				.'/replies?'.$this->buildQueryString($params));
+	}
+
+	/**
+	 * Get the most recent Posts created by a specific User in reverse
+	 * chronological order (most recent first).
+	 * @param mixed $user_id Either the ID of the user you wish to retrieve posts by,
+	 * or the string "me", which will retrieve posts for the user you're authenticated
+	 * as.
+	 * @param array $params An associative array of optional general parameters.
+	 * This will likely change as the API evolves, as of this writing allowed keys
+	 * are:	count, before_id, since_id, include_muted, include_deleted,
+	 * include_directed_posts, and include_annotations.
+	 * @return An array of associative arrays, each representing a single post.
+	 */
+	public function getUserPosts($user_id='me', $params = array()) {
+		return $this->httpReq('get',$this->_baseUrl.'users/'.urlencode($user_id)
+					.'/posts?'.$this->buildQueryString($params));
+	}
+
+	/**
+	 * Get the most recent Posts mentioning by a specific User in reverse
+	 * chronological order (newest first).
+	 * @param mixed $user_id Either the ID of the user who is being mentioned, or
+	 * the string "me", which will retrieve posts for the user you're authenticated
+	 * as.
+	 * @param array $params An associative array of optional general parameters.
+	 * This will likely change as the API evolves, as of this writing allowed keys
+	 * are:	count, before_id, since_id, include_muted, include_deleted,
+	 * include_directed_posts, and include_annotations.
+	 * @return An array of associative arrays, each representing a single post.
+	 */
+	public function getUserMentions($user_id='me',$params = array()) {
+		return $this->httpReq('get',$this->_baseUrl.'users/'
+			.urlencode($user_id).'/mentions?'.$this->buildQueryString($params));
+	}
+
+	/**
+	 * Return the 20 most recent posts from the current User and
+	 * the Users they follow.
+	 * @param array $params An associative array of optional general parameters.
+	 * This will likely change as the API evolves, as of this writing allowed keys
+	 * are:	count, before_id, since_id, include_muted, include_deleted,
+	 * include_directed_posts, and include_annotations.
+	 * @return An array of associative arrays, each representing a single post.
+	 */
+	public function getUserStream($params = array()) {
+		return $this->httpReq('get',$this->_baseUrl.'posts/stream?'.$this->buildQueryString($params));
+	}
+
+	/**
+	 * Returns a specific user object.
+	 * @param mixed $user_id The ID of the user you want to retrieve, or the string
+	 * "me" to retrieve data for the users you're currently authenticated as.
+	 * @param array $params An associative array of optional general parameters.
+	 * This will likely change as the API evolves, as of this writing allowed keys
+	 * are: include_annotations|include_user_annotations.
+	 * @return array An associative array representing the user data.
+	 */
+	public function getUser($user_id='me', $params = array()) {
+		return $this->httpReq('get',$this->_baseUrl.'users/'.urlencode($user_id)
+						.'?'.$this->buildQueryString($params));
+	}
+
+	/**
+	 * Returns multiple users request by an array of user ids
+	 * @param array $params An associative array of optional general parameters.
+	 * This will likely change as the API evolves, as of this writing allowed keys
+	 * are: include_annotations|include_user_annotations.
+	 * @return array An associative array representing the users data.
+	 */
+	public function getUsers($user_arr, $params = array()) {
+		return $this->httpReq('get',$this->_baseUrl.'users?ids='.join(',',$user_arr)
+					.'&'.$this->buildQueryString($params));
+	}
+
+	/**
+	 * Add the specified user ID to the list of users followed.
+	 * Returns the User object of the user being followed.
+	 * @param integer $user_id The user ID of the user to follow.
+	 * @return array An associative array representing the user you just followed.
+	 */
+	public function followUser($user_id=null) {
+		return $this->httpReq('post',$this->_baseUrl.'users/'.urlencode($user_id).'/follow');
+	}
+
+	/**
+	 * Removes the specified user ID to the list of users followed.
+	 * Returns the User object of the user being unfollowed.
+	 * @param integer $user_id The user ID of the user to unfollow.
+	 * @return array An associative array representing the user you just unfollowed.
+	 */
+	public function unfollowUser($user_id=null) {
+		return $this->httpReq('delete',$this->_baseUrl.'users/'.urlencode($user_id).'/follow');
+	}
+
+	/**
+	 * Returns an array of User objects the specified user is following.
+	 * @param mixed $user_id Either the ID of the user being followed, or
+	 * the string "me", which will retrieve posts for the user you're authenticated
+	 * as.
+	 * @return array An array of associative arrays, each representing a single
+	 * user following $user_id
+	 */
+	public function getFollowing($user_id='me') {
+		return $this->httpReq('get',$this->_baseUrl.'users/'.$user_id.'/following');
+	}
+	
+	/**
+	 * Returns an array of User ids the specified user is following.
+	 * @param mixed $user_id Either the ID of the user being followed, or
+	 * the string "me", which will retrieve posts for the user you're authenticated
+	 * as.
+	 * @return array user ids the specified user is following.
+	 */
+	public function getFollowingIDs($user_id='me') {
+		return $this->httpReq('get',$this->_baseUrl.'users/'.$user_id.'/following/ids');
+	}
+	
+	/**
+	 * Returns an array of User objects for users following the specified user.
+	 * @param mixed $user_id Either the ID of the user being followed, or
+	 * the string "me", which will retrieve posts for the user you're authenticated
+	 * as.
+	 * @return array An array of associative arrays, each representing a single
+	 * user following $user_id
+	 */
+	public function getFollowers($user_id='me') {
+		return $this->httpReq('get',$this->_baseUrl.'users/'.$user_id.'/followers');
+	}
+	
+	/**
+	 * Returns an array of User ids for users following the specified user.
+	 * @param mixed $user_id Either the ID of the user being followed, or
+	 * the string "me", which will retrieve posts for the user you're authenticated
+	 * as.
+	 * @return array user ids for users following the specified user
+	 */
+	public function getFollowersIDs($user_id='me') {
+		return $this->httpReq('get',$this->_baseUrl.'users/'.$user_id.'/followers/ids');
+	}
+	
+	/**
+	 * Return Posts matching a specific #hashtag.
+	 * @param string $hashtag The hashtag you're looking for.
+	 * @param array $params An associative array of optional general parameters.
+	 * This will likely change as the API evolves, as of this writing allowed keys
+	 * are:	count, before_id, since_id, include_muted, include_deleted,
+	 * include_directed_posts, and include_annotations.
+	 * @return An array of associative arrays, each representing a single post.
+	 */
+	public function searchHashtags($hashtag=null, $params = array()) {
+		return $this->httpReq('get',$this->_baseUrl.'posts/tag/'
+				.urlencode($hashtag).'?'.$this->buildQueryString($params));
+	}
+
+	/**
+	 * Retrieve a list of all public Posts on App.net, often referred to as the
+	 * global stream.
+	 * @param array $params An associative array of optional general parameters.
+	 * This will likely change as the API evolves, as of this writing allowed keys
+	 * are:	count, before_id, since_id, include_muted, include_deleted,
+	 * include_directed_posts, and include_annotations.
+	 * @return An array of associative arrays, each representing a single post.
+	 */
+	public function getPublicPosts($params = array()) {
+		return $this->httpReq('get',$this->_baseUrl.'posts/stream/global?'.$this->buildQueryString($params));
+	}
+
+	/**
+	 * List User interactions
+	 */
+	public function getMyInteractions($params = array()) {
+		return $this->httpReq('get',$this->_baseUrl.'users/me/interactions?'.$this->buildQueryString($params));
+	}
+
+	/**
+	 * Retrieve a user's user ID by specifying their username.
+	 * Now supported by the API. We use the API if we have a token
+	 * Otherwise we scrape the alpha.app.net site for the info.
+	 * @param string $username The username of the user you want the ID of, without
+	 * an @ symbol at the beginning.
+	 * @return integer The user's user ID
+	 */
+	public function getIdByUsername($username=null) {
+		if ($this->_accessToken) {
+			$res=$this->httpReq('get',$this->_baseUrl.'users/@'.$username);
+			$user_id=$res['id'];
+		} else {
+			$ch = curl_init('https://alpha.app.net/'.urlencode(strtolower($username)));
+			curl_setopt($ch, CURLOPT_POST, false);
+			curl_setopt($ch, CURLOPT_RETURNTRANSFER, true);
+			curl_setopt($ch,CURLOPT_USERAGENT,
+				'Mozilla/5.0 (Macintosh; Intel Mac OS X 10.7; rv:7.0.1) Gecko/20100101 Firefox/7.0.1');
+			$response = curl_exec($ch);
+			curl_close($ch);
+			$temp = explode('title="User Id ',$response);
+			$temp2 = explode('"',$temp[1]);
+			$user_id = $temp2[0];
+		}
+		return $user_id;
+	}
+
+	/**
+	 * Mute a user
+	 * @param integer $user_id The user ID to mute
+	 */
+	public function muteUser($user_id=null) {
+	 	return $this->httpReq('post',$this->_baseUrl.'users/'.urlencode($user_id).'/mute');
+	}
+
+	/**
+	 * Unmute a user
+	 * @param integer $user_id The user ID to unmute
+	 */
+	public function unmuteUser($user_id=null) {
+		return $this->httpReq('delete',$this->_baseUrl.'users/'.urlencode($user_id).'/mute');
+	}
+
+	/**
+	 * List the users muted by the current user
+	 * @return array An array of associative arrays, each representing one muted user.
+	 */
+	public function getMuted() {
+		return $this->httpReq('get',$this->_baseUrl.'users/me/muted');
+	}
+
+	/**
+	* Star a post
+	* @param integer $post_id The post ID to star
+	*/
+	public function starPost($post_id=null) {
+		return $this->httpReq('post',$this->_baseUrl.'posts/'.urlencode($post_id).'/star');
+	}
+
+	/**
+	* Unstar a post
+	* @param integer $post_id The post ID to unstar
+	*/
+	public function unstarPost($post_id=null) {
+		return $this->httpReq('delete',$this->_baseUrl.'posts/'.urlencode($post_id).'/star');
+	}
+
+	/**
+	* List the posts starred by the current user
+	* @param array $params An associative array of optional general parameters.
+	* This will likely change as the API evolves, as of this writing allowed keys
+	* are:	count, before_id, since_id, include_muted, include_deleted,
+	* include_directed_posts, and include_annotations.
+	* See https://github.com/appdotnet/api-spec/blob/master/resources/posts.md#general-parameters
+	* @return array An array of associative arrays, each representing a single
+	* user who has starred a post
+	*/
+	public function getStarred($user_id='me', $params = array()) {
+		return $this->httpReq('get',$this->_baseUrl.'users/'.urlencode($user_id).'/stars'
+					.'?'.$this->buildQueryString($params));
+	}
+
+	/**
+	* List the users who have starred a post
+	* @param integer $post_id the post ID to get stars from
+	* @return array An array of associative arrays, each representing one user.
+	*/
+	public function getStars($post_id=null) {
+		return $this->httpReq('get',$this->_baseUrl.'posts/'.urlencode($post_id).'/stars');
+	}
+
+	/**
+	 * Returns an array of User objects of users who reposted the specified post.
+	 * @param integer $post_id the post ID to
+	 * @return array An array of associative arrays, each representing a single
+	 * user who reposted $post_id
+	 */
+	public function getReposters($post_id){
+		return $this->httpReq('get',$this->_baseUrl.'posts/'.urlencode($post_id).'/reposters');
+	}
+
+	/**
+	 * Repost an existing Post object.
+	 * @param integer $post_id The id of the post
+	 * @return not a clue
+	 */
+	public function repost($post_id){
+		return $this->httpReq('post',$this->_baseUrl.'posts/'.urlencode($post_id).'/repost');
+	}
+
+	/**
+	 * Delete a post that the user has reposted.
+	 * @param integer $post_id The id of the post
+	 * @return not a clue
+	 */
+	public function deleteRepost($post_id){
+		return $this->httpReq('delete',$this->_baseUrl.'posts/'.urlencode($post_id).'/repost');
+	}
+
+	/**
+	* List the posts who match a specific search term
+	* @param array $params a list of filter, search query, and general Post parameters
+	* see: https://developers.app.net/reference/resources/post/search/
+	* @param string $query The search query. Supports
+	* normal search terms. Searches post text.
+	* @return array An array of associative arrays, each representing one post.
+	* or false on error
+	*/
+	public function searchPosts($params = array(), $query='', $order='default') {
+		if (!is_array($params)) {
+			return false;
+		}
+		if (!empty($query)) {
+			$params['query']=$query;
+		}
+		if ($order=='default') {
+			if (!empty($query)) {
+				$params['order']='score';
+			} else {
+				$params['order']='id';
+			}
+		}
+		return $this->httpReq('get',$this->_baseUrl.'posts/search?'.$this->buildQueryString($params));
+	}
+
+
+    /**
+	* List the channels that match a specific search term
+	* @param array $params a list of filter, search query, and general Channel parameters
+	* see: https://developers.app.net/reference/resources/channel/search/
+	* @param string $query The search query. Supports
+	* normal search terms. Searches common channel annotations.
+	* @return array An array of associative arrays, each representing one channel.
+	* or false on error
+	*/
+	public function searchChannels($params = array(), $query='', $order='default') {
+		if (!is_array($params)) {
+			return false;
+		}
+		if (!empty($query)) {
+			$params['q']=$query;
+		}
+		if ($order=='default') {
+			if (!empty($query)) {
+				$params['order']='id';
+			} else {
+				$params['order']='popularity';
+            		}
+		}
+		return $this->httpReq('get',$this->_baseUrl.'channels/search?'.$this->buildQueryString($params));
+	}
+
+
+	/**
+	* List the users who match a specific search term
+	* @param string $search The search query. Supports @username or #tag searches as
+	* well as normal search terms. Searches username, display name, bio information.
+	* Does not search posts.
+	* @return array An array of associative arrays, each representing one user.
+	*/
+	public function searchUsers($search="") {
+		return $this->httpReq('get',$this->_baseUrl.'users/search?q='.urlencode($search));
+	}
+
+	/**
+	 * Return the 20 most recent posts for a stream using a valid Token
+	 * @param array $params An associative array of optional general parameters.
+	 * This will likely change as the API evolves, as of this writing allowed keys
+	 * are: count, before_id, since_id, include_muted, include_deleted,
+	 * include_directed_posts, and include_annotations.
+	 * @return An array of associative arrays, each representing a single post.
+	 */
+	public function getTokenStream($params = array()) {
+		if ($params['access_token']) {
+			return $this->httpReq('get',$this->_baseUrl.'posts/stream?'.$this->buildQueryString($params),$params);
+		} else {
+			return $this->httpReq('get',$this->_baseUrl.'posts/stream?'.$this->buildQueryString($params));
+		}
+	}
+
+	/**
+	 * Get a user object by username
+	 * @param string $name the @name to get
+	 * @return array representing one user
+	 */
+	public function getUserByName($name=null) {
+		return $this->httpReq('get',$this->_baseUrl.'users/@'.$name);
+	}
+
+	/**
+	* Return the 20 most recent Posts from the current User's personalized stream
+	* and mentions stream merged into one stream.
+	* @param array $params An associative array of optional general parameters.
+	* This will likely change as the API evolves, as of this writing allowed keys
+	* are: count, before_id, since_id, include_muted, include_deleted,
+	* include_directed_posts, and include_annotations.
+	* @return An array of associative arrays, each representing a single post.
+	*/
+	public function getUserUnifiedStream($params = array()) {
+		return $this->httpReq('get',$this->_baseUrl.'posts/stream/unified?'.$this->buildQueryString($params));
+	}
+
+	/**
+	 * Update Profile Data via JSON
+	 * @data array containing user descriptors
+	 */
+	public function updateUserData($data = array(), $params = array()) {
+		$json = json_encode($data);
+		return $this->httpReq('put',$this->_baseUrl.'users/me'.'?'.
+						$this->buildQueryString($params), $json, 'application/json');
+	}
+
+	/**
+	 * Update a user image
+	 * @which avatar|cover
+	 * @image path reference to image
+	 */
+	protected function updateUserImage($which = 'avatar', $image = null) {
+		$data = array($which=>"@$image");
+		return $this->httpReq('post-raw',$this->_baseUrl.'users/me/'.$which, $data, 'multipart/form-data');
+	}
+
+	public function updateUserAvatar($avatar = null) {
+		if($avatar != null)
+			return $this->updateUserImage('avatar', $avatar);
+	}
+
+	public function updateUserCover($cover = null) {
+		if($cover != null)
+			return $this->updateUserImage('cover', $cover);
+	}
+
+	/**
+	 * update stream marker
+	 */
+	public function updateStreamMarker($data = array()) {
+		$json = json_encode($data);
+		return $this->httpReq('post',$this->_baseUrl.'posts/marker', $json, 'application/json');
+	}
+
+	/**
+	 * get a page of current user subscribed channels
+	 */
+	public function getUserSubscriptions($params = array()) {
+		return $this->httpReq('get',$this->_baseUrl.'channels?'.$this->buildQueryString($params));
+	}
+
+	/**
+	 * get user channels
+	 */
+	public function getMyChannels($params = array()) {
+		return $this->httpReq('get',$this->_baseUrl.'channels/me?'.$this->buildQueryString($params));
+	}
+
+	/**
+	 * create a channel
+	 * note: you cannot create a channel with type=net.app.core.pm (see createMessage)
+	 */
+	public function createChannel($data = array()) {
+		$json = json_encode($data);
+		return $this->httpReq('post',$this->_baseUrl.'channels'.($pm?'/pm/messsages':''), $json, 'application/json');
+	}
+
+	/**
+	 * get channelid info
+	 */
+	public function getChannel($channelid, $params = array()) {
+		return $this->httpReq('get',$this->_baseUrl.'channels/'.$channelid.'?'.$this->buildQueryString($params));
+	}
+
+	/**
+	 * get multiple channels' info by an array of channelids
+	 */
+	public function getChannels($channels, $params = array()) {
+		return $this->httpReq('get',$this->_baseUrl.'channels?ids='.join(',',$channels).'&'.$this->buildQueryString($params));
+	}
+
+	/**
+	 * update channelid
+	 */
+	public function updateChannel($channelid, $data = array()) {
+		$json = json_encode($data);
+		return $this->httpReq('put',$this->_baseUrl.'channels/'.$channelid, $json, 'application/json');
+	}
+
+	/**
+	 * subscribe from channelid
+	 */
+	public function channelSubscribe($channelid) {
+		return $this->httpReq('post',$this->_baseUrl.'channels/'.$channelid.'/subscribe');
+	}
+
+	/**
+	 * unsubscribe from channelid
+	 */
+	public function channelUnsubscribe($channelid) {
+		return $this->httpReq('delete',$this->_baseUrl.'channels/'.$channelid.'/subscribe');
+	}
+
+	/**
+	 * get all user objects subscribed to channelid
+	 */
+	public function getChannelSubscriptions($channelid, $params = array()) {
+		return $this->httpReq('get',$this->_baseUrl.'channel/'.$channelid.'/subscribers?'.$this->buildQueryString($params));
+	}
+
+	/**
+	 * get all user IDs subscribed to channelid
+	 */
+	public function getChannelSubscriptionsById($channelid) {
+		return $this->httpReq('get',$this->_baseUrl.'channel/'.$channelid.'/subscribers/ids');
+	}
+	
+	/**
+	 * mark channel inactive
+	 */
+	public function deleteChannel($channelid) {
+		return $this->httpReq('delete',$this->_baseUrl.'channels/'.$channelid);
+	}
+
+
+	/**
+	 * get a page of messages in channelid
+	 */
+	public function getMessages($channelid, $params = array()) {
+		return $this->httpReq('get',$this->_baseUrl.'channels/'.$channelid.'/messages?'.$this->buildQueryString($params));
+	}
+
+	/**
+	 * create message
+	 * @param $channelid numeric or "pm" for auto-chanenl (type=net.app.core.pm)
+	 * @param $data array('text'=>'YOUR_MESSAGE') If a type=net.app.core.pm, then "destinations" key can be set to address as an array of people to send this PM too
+	 */
+	public function createMessage($channelid,$data) {
+		$json = json_encode($data);
+		return $this->httpReq('post',$this->_baseUrl.'channels/'.$channelid.'/messages', $json, 'application/json');
+	}
+
+	/**
+	 * get message
+	 */
+	public function getMessage($channelid,$messageid) {
+		return $this->httpReq('get',$this->_baseUrl.'channels/'.$channelid.'/messages/'.$messageid);
+	}
+
+	/**
+	 * delete messsage
+	 */
+	public function deleteMessage($channelid,$messageid) {
+		return $this->httpReq('delete',$this->_baseUrl.'channels/'.$channelid.'/messages/'.$messageid);
+	}
+
+
+	/**
+	 * Get Application Information
+	 */
+	public function getAppTokenInfo() {
+		// requires appAccessToken
+		if (!$this->_appAccessToken) {
+			$this->getAppAccessToken();
+		}
+		// ensure request is made with our appAccessToken
+		$params['access_token']=$this->_appAccessToken;
+		return $this->httpReq('get',$this->_baseUrl.'token',$params);
+	}
+
+	/**
+	 * Get User Information
+	 */
+	public function getUserTokenInfo() {
+		return $this->httpReq('get',$this->_baseUrl.'token');
+	}
+
+	/**
+	 * Get Application Authorized User IDs
+	 */
+	public function getAppUserIDs() {
+		// requires appAccessToken
+		if (!$this->_appAccessToken) {
+			$this->getAppAccessToken();
+		}
+		// ensure request is made with our appAccessToken
+		$params['access_token']=$this->_appAccessToken;
+		return $this->httpReq('get',$this->_baseUrl.'apps/me/tokens/user_ids',$params);
+	}
+
+	/**
+	 * Get Application Authorized User Tokens
+	 */
+	public function getAppUserTokens() {
+		// requires appAccessToken
+		if (!$this->_appAccessToken) {
+			$this->getAppAccessToken();
+		}
+		// ensure request is made with our appAccessToken
+		$params['access_token']=$this->_appAccessToken;
+		return $this->httpReq('get',$this->_baseUrl.'apps/me/tokens',$params);
+	}
+
+	/**
+	 * Fetch an Identity-Delegate-Token for the specified app client id
+	 * @link https://developers.app.net/reference/authentication/identity-delegation/
+	 */
+	public function getDelegateToken($clientId) {
+		// if there's no access token set, and they're returning from
+		// the auth page with a code, use the code to get a token
+		if (!$this->_accessToken) {
+			throw new AppDotNetException('You must call getAccessToken() or setAccessToken() before calling getDelegateToken()');
+		}
+
+		// construct the necessary elements to get a token
+		$data = array(
+			'delegate_client_id'=>$clientId,
+			'grant_type'=>'delegate',
+		);
+
+		// try and fetch the token with the above data
+		return $this->httpReq('post',$this->_authUrl.'access_token', $data);
+	}
+
+	/**
+	 * Verify an Identity-Delegate-Token
+	 * @link https://developers.app.net/reference/authentication/identity-delegation/
+	 */
+	public function verifyDelegateToken($token) {
+		// requires appAccessToken
+		if (!$this->_appAccessToken) {
+			$this->getAppAccessToken();
+		}
+		$params['delegate_token']=$token;
+		return $this->httpReq('get',$this->_baseUrl.'token',$params);
+	}
+
+	public function getLastRequest() {
+		return $this->_last_request;
+	}
+	public function getLastResponse() {
+		return $this->_last_response;
+	}
+
+	/**
+	 * Registers your function (or an array of object and method) to be called
+	 * whenever an event is received via an open app.net stream. Your function
+	 * will receive a single parameter, which is the object wrapper containing
+	 * the meta and data.
+	 * @param mixed A PHP callback (either a string containing the function name,
+	 * or an array where the first element is the class/object and the second
+	 * is the method).
+	 */
+	public function registerStreamFunction($function) {
+		$this->_streamCallback = $function;
+	}
+
+	/**
+	 * Opens a stream that's been created for this user/app and starts sending
+	 * events/objects to your defined callback functions. You must define at
+	 * least one callback function before opening a stream.
+	 * @param mixed $stream Either a stream ID or the endpoint of a stream
+	 * you've already created. This stream must exist and must be valid for
+	 * your current access token. If you pass a stream ID, the library will
+	 * make an API call to get the endpoint.
+	 *
+	 * This function will return immediately, but your callback functions
+	 * will continue to receive events until you call closeStream() or until
+	 * App.net terminates the stream from their end with an error.
+	 *
+	 * If you're disconnected due to a network error, the library will
+	 * automatically attempt to reconnect you to the same stream, no action
+	 * on your part is necessary for this. However if the app.net API returns
+	 * an error, a reconnection attempt will not be made.
+	 *
+	 * Note there is no closeStream, because once you open a stream you
+	 * can't stop it (unless you exit() or die() or throw an uncaught
+	 * exception, or something else that terminates the script).
+	 * @return boolean True
+	 * @see createStream()
+	 */
+	public function openStream($stream) {
+		// if there's already a stream running, don't allow another
+		if ($this->_currentStream) {
+			throw new AppDotNetException('There is already a stream being consumed, only one stream can be consumed per AppDotNetStream instance');
+		}
+		// must register a callback (or the exercise is pointless)
+		if (!$this->_streamCallback) {
+			throw new AppDotNetException('You must define your callback function using registerStreamFunction() before calling openStream');
+		}
+		// if the stream is a numeric value, get the stream info from the api
+		if (is_numeric($stream)) {
+			$stream = $this->getStream($stream);
+			$this->_streamUrl = $stream['endpoint'];
+		}
+		else {
+			$this->_streamUrl = $stream;
+		}
+		// continue doing this until we get an error back or something...?
+		$this->httpStream('get',$this->_streamUrl);
+
+		return true;
+	}
+
+	/**
+	 * Close the currently open stream.
+	 * @return true;
+	 */
+	public function closeStream() {
+		if (!$this->_lastStreamActivity) {
+			// never opened
+			return;
+		}
+		if (!$this->_multiStream) {
+			throw new AppDotNetException('You must open a stream before calling closeStream()');
+		}
+		curl_close($this->_currentStream);
+		curl_multi_remove_handle($this->_multiStream,$this->_currentStream);
+		curl_multi_close($this->_multiStream);
+		$this->_currentStream = null;
+		$this->_multiStream = null;
+	}
+
+	/**
+	 * Retrieve all streams for the current access token.
+	 * @return array An array of stream definitions.
+	 */
+	public function getAllStreams() {
+		return $this->httpReq('get',$this->_baseUrl.'streams');
+	}
+
+	/**
+	 * Returns a single stream specified by a stream ID. The stream must have been
+	 * created with the current access token.
+	 * @return array A stream definition
+	 */
+	public function getStream($streamId) {
+		return $this->httpReq('get',$this->_baseUrl.'streams/'.urlencode($streamId));
+	}
+
+	/**
+	 * Creates a stream for the current app access token.
+	 *
+	 * @param array $objectTypes The objects you want to retrieve data for from the
+	 * stream. At time of writing these can be 'post', 'star', and/or 'user_follow'.
+	 * If you don't specify, all events will be retrieved.
+	 */
+	public function createStream($objectTypes=null) {
+		// default object types to everything
+		if (is_null($objectTypes)) {
+			$objectTypes = array('post','star','user_follow');
+		}
+		$data = array(
+			'object_types'=>$objectTypes,
+			'type'=>'long_poll',
+		);
+		$data = json_encode($data);
+		$response = $this->httpReq('post',$this->_baseUrl.'streams',$data,'application/json');
+		return $response;
+	}
+
+	/**
+	 * Update stream for the current app access token
+	 *
+	 * @param integer $streamId The stream ID to update. This stream must have been
+	 * created by the current access token.
+	 * @param array $data allows object_types, type, filter_id and key to be updated. filter_id/key can be omitted
+	 */
+	public function updateStream($streamId,$data) {
+		// objectTypes is likely required
+		if (is_null($data['object_types'])) {
+			$data['object_types'] = array('post','star','user_follow');
+		}
+		// type can still only be long_poll
+		if (is_null($data['type'])) {
+			 $data['type']='long_poll';
+		}
+		$data = json_encode($data);
+		$response = $this->httpReq('put',$this->_baseUrl.'streams/'.urlencode($streamId),$data,'application/json');
+		return $response;
+	 }
+
+	/**
+	 * Deletes a stream if you no longer need it.
+	 *
+	 * @param integer $streamId The stream ID to delete. This stream must have been
+	 * created by the current access token.
+	 */
+	public function deleteStream($streamId) {
+		return $this->httpReq('delete',$this->_baseUrl.'streams/'.urlencode($streamId));
+	}
+
+	/**
+	 * Deletes all streams created by the current access token.
+	 */
+	public function deleteAllStreams() {
+		return $this->httpReq('delete',$this->_baseUrl.'streams');
+	}
+
+	/**
+	 * Internal function used to process incoming chunks from the stream. This is only
+	 * public because it needs to be accessed by CURL. Do not call or use this function
+	 * in your own code.
+	 * @ignore
+	 */
+	public function httpStreamReceive($ch,$data) {
+		$this->_lastStreamActivity = time();
+		$this->_streamBuffer .= $data;
+		if (!$this->_streamHeaders) {
+			$pos = strpos($this->_streamBuffer,"\r\n\r\n");
+			if ($pos!==false) {
+				$this->_streamHeaders = substr($this->_streamBuffer,0,$pos);
+				$this->_streamBuffer = substr($this->_streamBuffer,$pos+4);
+			}
+		}
+		else {
+			$pos = strpos($this->_streamBuffer,"\r\n");
+			while ($pos!==false) {
+				$command = substr($this->_streamBuffer,0,$pos);
+				$this->_streamBuffer = substr($this->_streamBuffer,$pos+2);
+				$command = json_decode($command,true);
+				if ($command) {
+					call_user_func($this->_streamCallback,$command);
+				}
+				$pos = strpos($this->_streamBuffer,"\r\n");
+			}
+		}
+		return strlen($data);
+	}
+
+	/**
+	 * Opens a long lived HTTP connection to the app.net servers, and sends data
+	 * received to the httpStreamReceive function. As a general rule you should not
+	 * directly call this method, it's used by openStream().
+	 */
+	protected function httpStream($act, $req, $params=array(),$contentType='application/x-www-form-urlencoded') {
+		if ($this->_currentStream) {
+			throw new AppDotNetException('There is already an open stream, you must close the existing one before opening a new one');
+		}
+		$headers = array();
+		$this->_streamBuffer = '';
+		if ($this->_accessToken) {
+			$headers[] = 'Authorization: Bearer '.$this->_accessToken;
+		}
+		$this->_currentStream = curl_init($req);
+		curl_setopt($this->_currentStream, CURLOPT_HTTPHEADER, $headers);
+		curl_setopt($this->_currentStream, CURLOPT_RETURNTRANSFER, true);
+		curl_setopt($this->_currentStream, CURLINFO_HEADER_OUT, true);
+		curl_setopt($this->_currentStream, CURLOPT_HEADER, true);
+		if ($this->_sslCA) {
+			curl_setopt($this->_currentStream, CURLOPT_CAINFO, $this->_sslCA);
+		}
+		// every time we receive a chunk of data, forward it to httpStreamReceive
+		curl_setopt($this->_currentStream, CURLOPT_WRITEFUNCTION, array($this, "httpStreamReceive"));
+
+		// curl_exec($ch);
+		// return;
+
+		$this->_multiStream = curl_multi_init();
+		$this->_lastStreamActivity = time();
+		curl_multi_add_handle($this->_multiStream,$this->_currentStream);
+	}
+
+	public function reconnectStream() {
+		$this->closeStream();
+		$this->_connectFailCounter++;
+		// if we've failed a few times, back off
+		if ($this->_connectFailCounter>1) {
+			$sleepTime = pow(2,$this->_connectFailCounter);
+			// don't sleep more than 60 seconds
+			if ($sleepTime>60) {
+				$sleepTime = 60;
+			}
+			sleep($sleepTime);
+		}
+		$this->httpStream('get',$this->_streamUrl);
+	}
+
+	/**
+	 * Process an open stream for x microseconds, then return. This is useful if you want
+	 * to be doing other things while processing the stream. If you just want to
+	 * consume the stream without other actions, you can call processForever() instead.
+	 * @param float @microseconds The number of microseconds to process for before
+	 * returning. There are 1,000,000 microseconds in a second.
+	 *
+	 * @return void
+	 */
+	public function processStream($microseconds=null) {
+		if (!$this->_multiStream) {
+			throw new AppDotNetException('You must open a stream before calling processStream()');
+		}
+		$start = microtime(true);
+		$active = null;
+		$inQueue = null;
+		$sleepFor = 0;
+		do {
+			// if we haven't received anything within 5.5 minutes, reconnect
+			// keepalives are sent every 5 minutes (measured on 2013-3-12 by @ryantharp)
+			if (time()-$this->_lastStreamActivity>=330) {
+				$this->reconnectStream();
+			}
+			curl_multi_exec($this->_multiStream, $active);
+			if (!$active) {
+				$httpCode = curl_getinfo($this->_currentStream,CURLINFO_HTTP_CODE);
+				// don't reconnect on 400 errors
+				if ($httpCode>=400 && $httpCode<=499) {
+					throw new AppDotNetException('Received HTTP error '.$httpCode.' check your URL and credentials before reconnecting');
+				}
+				$this->reconnectStream();
+			}
+			// sleep for a max of 2/10 of a second
+			$timeSoFar = (microtime(true)-$start)*1000000;
+			$sleepFor = $this->streamingSleepFor;
+			if ($timeSoFar+$sleepFor>$microseconds) {
+				$sleepFor = $microseconds - $timeSoFar;
+			}
+
+			if ($sleepFor>0) {
+				usleep($sleepFor);
+			}
+		} while ($timeSoFar+$sleepFor<$microseconds);
+	}
+
+	/**
+	 * Process an open stream forever. This function will never return, if you
+	 * want to perform other actions while consuming the stream, you should use
+	 * processFor() instead.
+	 * @return void This function will never return
+	 * @see processFor();
+	 */
+	public function processStreamForever() {
+		while (true) {
+			$this->processStream(600);
+		}
+	}
+
+
+	/**
+	 * Upload a file to a user's file store
+	 * @param string $file A string containing the path of the file to upload.
+	 * @param array $data Additional data about the file you're uploading. At the
+	 * moment accepted keys are: mime-type, kind, type, name, public and annotations.
+	 * - If you don't specify mime-type, ADNPHP will attempt to guess the mime type
+	 * based on the file, however this isn't always reliable.
+	 * - If you don't specify kind ADNPHP will attempt to determine if the file is
+	 * an image or not.
+	 * - If you don't specify name, ADNPHP will use the filename of the first
+	 * parameter.
+	 * - If you don't specify public, your file will be uploaded as a private file.
+	 * - Type is REQUIRED.
+	 * @param array $params An associative array of optional general parameters.
+	 * This will likely change as the API evolves, as of this writing allowed keys
+	 * are: include_annotations|include_file_annotations.
+	 * @return array An associative array representing the file
+	 */
+	public function createFile($file, $data, $params=array()) {
+		if (!$file) {
+			throw new AppDotNetException('You must specify a path to a file');
+		}
+		if (!file_exists($file)) {
+			throw new AppDotNetException('File path specified does not exist');
+		}
+		if (!is_readable($file)) {
+			throw new AppDotNetException('File path specified is not readable');
+		}
+
+		if (!$data) {
+			$data = array();
+		}
+
+		if (!array_key_exists('type',$data) || !$data['type']) {
+			throw new AppDotNetException('Type is required when creating a file');
+		}
+
+		if (!array_key_exists('name',$data)) {
+			$data['name'] = basename($file);
+		}
+
+		if (array_key_exists('mime-type',$data)) {
+			$mimeType = $data['mime-type'];
+			unset($data['mime-type']);
+		}
+		else {
+			$mimeType = null;
+		}
+		if (!array_key_exists('kind',$data)) {
+			$test = @getimagesize($path);
+			if ($test && array_key_exists('mime',$test)) {
+				$data['kind'] = 'image';
+				if (!$mimeType) {
+					$mimeType = $test['mime'];
+				}
+			}
+			else {
+				$data['kind'] = 'other';
+			}
+		}
+		if (!$mimeType) {
+			$finfo = finfo_open(FILEINFO_MIME_TYPE);
+			$mimeType = finfo_file($finfo, $file);
+			finfo_close($finfo);
+		}
+		if (!$mimeType) {
+			throw new AppDotNetException('Unable to determine mime type of file, try specifying it explicitly');
+		}
+		if (!array_key_exists('public',$data) || !$data['public']) {
+			$public = false;
+		}
+		else {
+			$public = true;
+		}
+
+		$data['content'] = new CurlFile($file, $mimeType);
+		return $this->httpReq('post-raw',$this->_baseUrl.'files', $data, 'multipart/form-data');
+	}
+
+
+	public function createFilePlaceholder($file = null, $params=array()) {
+		$name = basename($file);
+		$data = array('annotations' => $params['annotations'], 'kind' => $params['kind'],
+				'name' => $name, 'type' => $params['metadata']);
+		$json = json_encode($data);
+		return $this->httpReq('post',$this->_baseUrl.'files', $json, 'application/json');
+	}
+
+	public function updateFileContent($fileid, $file) {
+
+		$data = file_get_contents($file);
+		$finfo = finfo_open(FILEINFO_MIME_TYPE);
+		$mime = finfo_file($finfo, $file);
+		finfo_close($finfo);
+
+		return $this->httpReq('put',$this->_baseUrl.'files/' . $fileid
+						.'/content', $data, $mime);
+	}
+
+		/**
+		 * Allows for file rename and annotation changes.
+		 * @param integer $file_id The ID of the file to update
+		 * @param array $params An associative array of file parameters.
+		 * @return array An associative array representing the updated file
+		*/
+		public function updateFile($file_id=null, $params=array()) {
+			$data = array('annotations' => $params['annotations'] , 'name' => $params['name']);
+			$json = json_encode($data);
+			return $this->httpReq('put',$this->_baseUrl.'files/'.urlencode($file_id), $json, 'application/json');
+		}
+
+	/**
+	 * Returns a specific File.
+	 * @param integer $file_id The ID of the file to retrieve
+	 * @param array $params An associative array of optional general parameters.
+	 * This will likely change as the API evolves, as of this writing allowed keys
+	 * are: include_annotations|include_file_annotations.
+	 * @return array An associative array representing the file
+	 */
+	public function getFile($file_id=null,$params = array()) {
+		return $this->httpReq('get',$this->_baseUrl.'files/'.urlencode($file_id)
+					.'?'.$this->buildQueryString($params));
+	}
+
+	public function getFileContent($file_id=null,$params = array()) {
+		return $this->httpReq('get',$this->_baseUrl.'files/'.urlencode($file_id)
+					.'/content?'.$this->buildQueryString($params));
+	}
+
+	/** $file_key : derived_file_key */
+	public function getDerivedFileContent($file_id=null,$file_key=null,$params = array()) {
+		return $this->httpReq('get',$this->_baseUrl.'files/'.urlencode($file_id)
+					.'/content/'.urlencode($file_key)
+					.'?'.$this->buildQueryString($params));
+	}
+
+	/**
+	 * Returns file objects.
+	 * @param array $file_ids The IDs of the files to retrieve
+	 * @param array $params An associative array of optional general parameters.
+	 * This will likely change as the API evolves, as of this writing allowed keys
+	 * are: include_annotations|include_file_annotations.
+	 * @return array An associative array representing the file data.
+	 */
+	public function getFiles($file_ids=array(), $params = array()) {
+		$ids = '';
+		foreach($file_ids as $id) {
+			$ids .= $id . ',';
+		}
+		$params['ids'] = substr($ids, 0, -1);
+		return $this->httpReq('get',$this->_baseUrl.'files'
+					.'?'.$this->buildQueryString($params));
+	}
+
+	/**
+	 * Returns a user's file objects.
+	 * @param array $params An associative array of optional general parameters.
+	 * This will likely change as the API evolves, as of this writing allowed keys
+	 * are: include_annotations|include_file_annotations|include_user_annotations.
+	 * @return array An associative array representing the file data.
+	 */
+	public function getUserFiles($params = array()) {
+		return $this->httpReq('get',$this->_baseUrl.'users/me/files'
+						.'?'.$this->buildQueryString($params));
+	}
+
+	/**
+	 * Delete a File. The current user must be the same user who created the File.
+	 * It returns the deleted File on success.
+	 * @param integer $file_id The ID of the file to delete
+	 * @return array An associative array representing the file that was deleted
+	 */
+	public function deleteFile($file_id=null) {
+		return $this->httpReq('delete',$this->_baseUrl.'files/'.urlencode($file_id));
+	}
+
+}
+
+class AppDotNetException extends Exception {}
--- conflicted
+++ resolved
@@ -38,9 +38,6 @@
 	// The number of seconds remaining in the alloted time period
 	private $_rateLimitReset = null;
 
-	// The scope the user has
-	private $_scope = null;
-
 	// debug info
 	private $_last_request = null;
 	private $_last_response = null;
@@ -227,7 +224,7 @@
 	 * @see getRateLimitReset()
 	 */
 	public function getRateLimitRemaining() {
-		return $this->_rateLimitRemaining;
+		return $_rateLimitRemaining;
 	}
 
 	/**
@@ -235,14 +232,7 @@
 	 * When this time is up you'll have getRateLimit() available again.
 	 */
 	public function getRateLimitReset() {
-		return $this->$_rateLimitReset;
-	}
-
-	/**
-	 * The scope the user has
-	 */
-	public function getScope() {
-		return $this->_scope;
+		return $_rateLimitReset;
 	}
 
 	/**
@@ -253,10 +243,9 @@
 		// take out the headers
 		// set internal variables
 		// return the body/content
-		$this->_rateLimit = null;
-		$this->_rateLimitRemaining = null;
-		$this->_rateLimitReset = null;
-		$this->_scope = null;
+		$this->rateLimit = null;
+		$this->rateLimitRemaining = null;
+		$this->rateLimitReset = null;
 
 		$response = explode("\r\n\r\n",$response,2);
 		$headers = $response[0];
@@ -279,21 +268,15 @@
 			list($k,$v) = $header;
 			switch ($k) {
 				case 'X-RateLimit-Remaining':
-					$this->_rateLimitRemaining = $v;
+					$this->rateLimitRemaining = $v;
 					break;
 				case 'X-RateLimit-Limit':
-<<<<<<< HEAD
-					$this->_rateLimit = $v;
-=======
 					$this->rateLimit = $v;
->>>>>>> d05e79aa
 					break;
 				case 'X-RateLimit-Reset':
-					$this->_rateLimitReset = $v;
+					$this->rateLimitReset = $v;
 					break;
-				case 'X-OAuth-Scopes':
-					$this->_scope = $v;
-					break;
+
 			}
 		}
 		return $content;
